/* --------------------------------------------------------------------------------------------
 * Copyright (c) Microsoft Corporation. All rights reserved.
 * Licensed under the MIT License. See License.txt in the project root for license information.
 * ------------------------------------------------------------------------------------------ */
'use strict';

import * as is from './is';

import { Message, MessageType,
	RequestMessage, RequestType, isRequestMessage,
	RequestType0, RequestType1, RequestType2, RequestType3, RequestType4,
	RequestType5, RequestType6, RequestType7, RequestType8, RequestType9,
	ResponseMessage, isReponseMessage, ResponseError, ErrorCodes,
	NotificationMessage, isNotificationMessage,
	NotificationType, NotificationType0, NotificationType1, NotificationType2, NotificationType3, NotificationType4,
	NotificationType5, NotificationType6, NotificationType7, NotificationType8, NotificationType9
} from './messages';

import { MessageReader, DataCallback, StreamMessageReader, IPCMessageReader } from './messageReader';
import { MessageWriter, StreamMessageWriter, IPCMessageWriter } from './messageWriter';
import { Disposable, Event, Emitter } from './events';
import { CancellationTokenSource, CancellationToken, isCancellationToken } from './cancellation';

export {
	Message, ErrorCodes, ResponseError,
	RequestMessage, RequestType,
	RequestType0, RequestType1, RequestType2, RequestType3, RequestType4,
	RequestType5, RequestType6, RequestType7, RequestType8, RequestType9,
	NotificationMessage, NotificationType,
	NotificationType0, NotificationType1, NotificationType2, NotificationType3, NotificationType4,
	NotificationType5, NotificationType6, NotificationType7, NotificationType8, NotificationType9,
	MessageReader, DataCallback, StreamMessageReader, IPCMessageReader,
	MessageWriter, StreamMessageWriter, IPCMessageWriter,
	CancellationTokenSource, CancellationToken,
	Disposable, Event, Emitter
}

interface CancelParams {
	/**
	 * The request id to cancel.
	 */
	id: number | string;
}

namespace CancelNotification {
	export const type: NotificationType<CancelParams> = { get method() { return '$/cancelRequest'; }, _: undefined };
}

export interface GenericRequestHandler<R, E> {
	(...params: any[]): R | ResponseError<E> | Thenable<R | ResponseError<E>>;
}

export interface RequestHandler<P, R, E> {
	(params: P, token: CancellationToken): R | ResponseError<E> | Thenable<R | ResponseError<E>>;
}

export interface RequestHandler0<R, E> {
	(token: CancellationToken): R | ResponseError<E> | Thenable<R | ResponseError<E>>;
}

export interface RequestHandler1<P1, R, E> {
	(p1: P1, token: CancellationToken): R | ResponseError<E> | Thenable<R | ResponseError<E>>;
}

export interface RequestHandler2<P1, P2, R, E> {
	(p1: P1, p2: P2, token: CancellationToken): R | ResponseError<E> | Thenable<R | ResponseError<E>>;
}

export interface RequestHandler3<P1, P2, P3, R, E> {
	(p1: P1, p2: P2, p3: P3, token: CancellationToken): R | ResponseError<E> | Thenable<R | ResponseError<E>>;
}

export interface RequestHandler4<P1, P2, P3, P4, R, E> {
	(p1: P1, p2: P2, p3: P3, p4: P4, token: CancellationToken): R | ResponseError<E> | Thenable<R | ResponseError<E>>;
}

export interface RequestHandler5<P1, P2, P3, P4, P5, R, E> {
	(p1: P1, p2: P2, p3: P3, p4: P4, p5: P5, token: CancellationToken): R | ResponseError<E> | Thenable<R | ResponseError<E>>;
}

export interface RequestHandler6<P1, P2, P3, P4, P5, P6, R, E> {
	(p1: P1, p2: P2, p3: P3, p4: P4, p5: P5, p6: P6, token: CancellationToken): R | ResponseError<E> | Thenable<R | ResponseError<E>>;
}

export interface RequestHandler7<P1, P2, P3, P4, P5, P6, P7, R, E> {
	(p1: P1, p2: P2, p3: P3, p4: P4, p5: P5, p6: P6, p7: P7, token: CancellationToken): R | ResponseError<E> | Thenable<R | ResponseError<E>>;
}

export interface RequestHandler8<P1, P2, P3, P4, P5, P6, P7, P8, R, E> {
	(p1: P1, p2: P2, p3: P3, p4: P4, p5: P5, p6: P6, p7: P7, p8: P8, token: CancellationToken): R | ResponseError<E> | Thenable<R | ResponseError<E>>;
}

export interface RequestHandler9<P1, P2, P3, P4, P5, P6, P7, P8, P9, R, E> {
	(p1: P1, p2: P2, p3: P3, p4: P4, p5: P5, p6: P6, p7: P7, p8: P8, p9: P9, token: CancellationToken): R | ResponseError<E> | Thenable<R | ResponseError<E>>;
}

export interface GenericNotificationHandler {
	(...params: any[]): void;
}

export interface NotificationHandler<P> {
	(params: P): void;
}

export interface NotificationHandler0 {
	(): void;
}

export interface NotificationHandler1<P1> {
	(p1: P1): void;
}

export interface NotificationHandler2<P1, P2> {
	(p1: P1, p2: P2): void;
}

export interface NotificationHandler3<P1, P2, P3> {
	(p1: P1, p2: P2, p3: P3): void;
}

export interface NotificationHandler4<P1, P2, P3, P4> {
	(p1: P1, p2: P2, p3: P3, p4: P4): void;
}

export interface NotificationHandler5<P1, P2, P3, P4, P5> {
	(p1: P1, p2: P2, p3: P3, p4: P4, p5: P5): void;
}

export interface NotificationHandler6<P1, P2, P3, P4, P5, P6> {
	(p1: P1, p2: P2, p3: P3, p4: P4, p5: P5, p6: P6): void;
}

export interface NotificationHandler7<P1, P2, P3, P4, P5, P6, P7> {
	(p1: P1, p2: P2, p3: P3, p4: P4, p5: P5, p6: P6, p7: P7): void;
}

export interface NotificationHandler8<P1, P2, P3, P4, P5, P6, P7, P8> {
	(p1: P1, p2: P2, p3: P3, p4: P4, p5: P5, p6: P6, p7: P7, p8: P8): void;
}

export interface NotificationHandler9<P1, P2, P3, P4, P5, P6, P7, P8, P9> {
	(p1: P1, p2: P2, p3: P3, p4: P4, p5: P5, p6: P6, p7: P7, p8: P8, p9: P9): void;
}

export interface Logger {
	error(message: string): void;
	warn(message: string): void;
	info(message: string): void;
	log(message: string): void;
}

export enum Trace {
	Off, Messages, Verbose
}

export type TraceValues = 'off' | 'messages' | 'verbose';
export namespace Trace {
	export function fromString(value: string): Trace {
		value = value.toLowerCase();
		switch (value) {
			case 'off':
				return Trace.Off;
			case 'messages':
				return Trace.Messages;
			case 'verbose':
				return Trace.Verbose;
			default:
				return Trace.Off;
		}
	}

	export function toString(value: Trace): TraceValues {
		switch (value) {
			case Trace.Off:
				return 'off';
			case Trace.Messages:
				return 'messages';
			case Trace.Verbose:
				return 'verbose';
			default:
				return 'off';
		}
 	}
}

export interface SetTraceParams {
	value: TraceValues;
}

export namespace SetTraceNotification {
	export const type: NotificationType<SetTraceParams> = { get method() { return '$/setTraceNotification'; } };
}

export interface LogTraceParams {
	message: string;
	verbose?: string;
}

export namespace LogTraceNotification {
	export const type: NotificationType<LogTraceParams> = { get method() { return '$/logTraceNotification'; } };
}

export interface Tracer {
	log(message: string, data?: string): void;
}

export interface MessageConnection {
	sendRequest(method: string, ...args: any[]);
	sendRequest<P, R, E>(type: RequestType<P, R, E>, params: P, token?: CancellationToken) : Thenable<R>;
	sendRequest<R, E>(type: RequestType0<R, E>, token?: CancellationToken) : Thenable<R>;
	sendRequest<P1, R, E>(type: RequestType1<P1, R, E>, p1: P1, token?: CancellationToken) : Thenable<R>;
	sendRequest<P1, P2, R, E>(type: RequestType2<P1, P2, R, E>, p1: P1, p2: P2, token?: CancellationToken) : Thenable<R>;
	sendRequest<P1, P2, P3, R, E>(type: RequestType3<P1, P2, P3, R, E>, p1: P1, p2: P2, p3: P3, token?: CancellationToken) : Thenable<R>;
	sendRequest<P1, P2, P3, P4, R, E>(type: RequestType4<P1, P2, P3, P4, R, E>, p1: P1, p2: P2, p3: P3, p4: P4, token?: CancellationToken) : Thenable<R>;
	sendRequest<P1, P2, P3, P4, P5, R, E>(type: RequestType5<P1, P2, P3, P4, P5, R, E>, p1: P1, p2: P2, p3: P3, p4: P4, p5: P5, token?: CancellationToken) : Thenable<R>;
	sendRequest<P1, P2, P3, P4, P5, P6, R, E>(type: RequestType6<P1, P2, P3, P4, P5, P6, R, E>, p1: P1, p2: P2, p3: P3, p4: P4, p5: P5, p6: P6, token?: CancellationToken) : Thenable<R>;
	sendRequest<P1, P2, P3, P4, P5, P6, P7, R, E>(type: RequestType7<P1, P2, P3, P4, P5, P6, P7, R, E>, p1: P1, p2: P2, p3: P3, p4: P4, p5: P5, p6: P6, p7: P7, token?: CancellationToken) : Thenable<R>;
	sendRequest<P1, P2, P3, P4, P5, P6, P7, P8, R, E>(type: RequestType8<P1, P2, P3, P4, P5, P6, P7, P8, R, E>, p1: P1, p2: P2, p3: P3, p4: P4, p5: P5, p6: P6, p7: P7, p8: P8, token?: CancellationToken) : Thenable<R>;
	sendRequest<P1, P2, P3, P4, P5, P6, P7, P8, P9, R, E>(type: RequestType9<P1, P2, P3, P4, P5, P6, P7, P8, P9, R, E>, p1: P1, p2: P2, p3: P3, p4: P4, p5: P5, p6: P6, p7: P7, p8: P8, p9: P9, token?: CancellationToken) : Thenable<R>;

	onRequest<R, E>(method: string, handler: GenericRequestHandler<R, E>): void;
	onRequest<P, R, E>(type: RequestType<P, R, E>, handler: RequestHandler<P, R, E>): void;
	onRequest<R, E>(type: RequestType0<R, E>, handler: RequestHandler0<R, E>): void;
	onRequest<P1, R, E>(type: RequestType1<P1, R, E>, handler: RequestHandler1<P1, R, E>): void;
	onRequest<P1, P2, R, E>(type: RequestType2<P1, P2, R, E>, handler: RequestHandler2<P1, P2, R, E>): void;
	onRequest<P1, P2, P3, R, E>(type: RequestType3<P1, P2, P3, R, E>, handler: RequestHandler3<P1, P2, P3, R, E>): void;
	onRequest<P1, P2, P3, P4, R, E>(type: RequestType4<P1, P2, P3, P4, R, E>, handler: RequestHandler4<P1, P2, P3, P4, R, E>): void;
	onRequest<P1, P2, P3, P4, P5, R, E>(type: RequestType5<P1, P2, P3, P4, P5, R, E>, handler: RequestHandler5<P1, P2, P3, P4, P5, R, E>): void;
	onRequest<P1, P2, P3, P4, P5, P6, R, E>(type: RequestType6<P1, P2, P3, P4, P5, P6, R, E>, handler: RequestHandler6<P1, P2, P3, P4, P5, P6, R, E>): void;
	onRequest<P1, P2, P3, P4, P5, P6, P7, R, E>(type: RequestType7<P1, P2, P3, P4, P5, P6, P7, R, E>, handler: RequestHandler7<P1, P2, P3, P4, P5, P6, P7, R, E>): void;
	onRequest<P1, P2, P3, P4, P5, P6, P7, P8, R, E>(type: RequestType8<P1, P2, P3, P4, P5, P6, P7, P8, R, E>, handler: RequestHandler8<P1, P2, P3, P4, P5, P6, P7, P8, R, E>): void;
	onRequest<P1, P2, P3, P4, P5, P6, P7, P8, P9, R, E>(type: RequestType9<P1, P2, P3, P4, P5, P6, P7, P8, P9, R, E>, handler: RequestHandler9<P1, P2, P3, P4, P5, P6, P7, P8, P9, R, E>): void;

	sendNotification(method: string, ...args: any[]): void;
	sendNotification<P>(type: NotificationType<P>, params?: P): void;
	sendNotification(type: NotificationType0): void;
	sendNotification<P1>(type: NotificationType1<P1>, p1: P1): void;
	sendNotification<P1, P2>(type: NotificationType2<P1, P2>, p1: P1, p2: P2): void;
	sendNotification<P1, P2, P3>(type: NotificationType3<P1, P2, P3>, p1: P1, p2: P2, p3: P3): void;
	sendNotification<P1, P2, P3, P4>(type: NotificationType4<P1, P2, P3, P4>, p1: P1, p2: P2, p3: P3, p4: P4): void;
	sendNotification<P1, P2, P3, P4, P5>(type: NotificationType5<P1, P2, P3, P4, P5>, p1: P1, p2: P2, p3: P3, p4: P4, p5: P5): void;
	sendNotification<P1, P2, P3, P4, P5, P6>(type: NotificationType6<P1, P2, P3, P4, P5, P6>, p1: P1, p2: P2, p3: P3, p4: P4, p5: P5, p6: P6): void;
	sendNotification<P1, P2, P3, P4, P5, P6, P7>(type: NotificationType7<P1, P2, P3, P4, P5, P6, P7>, p1: P1, p2: P2, p3: P3, p4: P4, p5: P5, p6: P6, p7: P7): void;
	sendNotification<P1, P2, P3, P4, P5, P6, P7, P8>(type: NotificationType8<P1, P2, P3, P4, P5, P6, P7, P8>, p1: P1, p2: P2, p3: P3, p4: P4, p5: P5, p6: P6, p7: P7, p8: P8): void;
	sendNotification<P1, P2, P3, P4, P5, P6, P7, P8, P9>(type: NotificationType9<P1, P2, P3, P4, P5, P6, P7, P8, P9>, p1: P1, p2: P2, p3: P3, p4: P4, p5: P5, p6: P6, p7: P7, p8: P8, p9: P9): void;

	onNotification(method: string, handler: GenericNotificationHandler): void;
	onNotification<P>(type: NotificationType<P>, handler: NotificationHandler<P>): void;
<<<<<<< HEAD
	trace(value: Trace, tracer: Tracer, sendNotification?: boolean): void;
=======
	onNotification(type: NotificationType0, handler: NotificationHandler0): void;
	onNotification<P1>(type: NotificationType1<P1>, handler: NotificationHandler1<P1>): void;
	onNotification<P1, P2>(type: NotificationType2<P1, P2>, handler: NotificationHandler2<P1, P2>): void;
	onNotification<P1, P2, P3>(type: NotificationType3<P1, P2, P3>, handler: NotificationHandler3<P1, P2, P3>): void;
	onNotification<P1, P2, P3, P4>(type: NotificationType4<P1, P2, P3, P4>, handler: NotificationHandler4<P1, P2, P3, P4>): void;
	onNotification<P1, P2, P3, P4, P5>(type: NotificationType5<P1, P2, P3, P4, P5>, handler: NotificationHandler5<P1, P2, P3, P4, P5>): void;
	onNotification<P1, P2, P3, P4, P5, P6>(type: NotificationType6<P1, P2, P3, P4, P5, P6>, handler: NotificationHandler6<P1, P2, P3, P4, P5, P6>): void;
	onNotification<P1, P2, P3, P4, P5, P6, P7>(type: NotificationType7<P1, P2, P3, P4, P5, P6, P7>, handler: NotificationHandler7<P1, P2, P3, P4, P5, P6, P7>): void;
	onNotification<P1, P2, P3, P4, P5, P6, P7, P8>(type: NotificationType8<P1, P2, P3, P4, P5, P6, P7, P8>, handler: NotificationHandler8<P1, P2, P3, P4, P5, P6, P7, P8>): void;
	onNotification<P1, P2, P3, P4, P5, P6, P7, P8, P9>(type: NotificationType9<P1, P2, P3, P4, P5, P6, P7, P8, P9>, handler: NotificationHandler9<P1, P2, P3, P4, P5, P6, P7, P8, P9>): void;

	trace(value: Trace, tracer: Tracer): void;
>>>>>>> 2194003e
	onError: Event<[Error, Message, number]>;
	onClose: Event<void>;
	onUnhandledNotification: Event<NotificationMessage>;
	listen();
	onDispose: Event<void>;
	dispose(): void;
}

interface ResponsePromise {
	method: string;
	timerStart: number;
	resolve: (response) => void;
	reject: (error: any) => void
}

enum ConnectionState {
	New = 1,
	Listening = 2,
	Closed = 3,
	Disposed = 4
}

function _createMessageConnection(messageReader: MessageReader, messageWriter: MessageWriter, logger: Logger): MessageConnection {
	let sequenceNumber = 0;
	const version: string = '2.0';

	let requestHandlers : { [name: string]: GenericRequestHandler<any, any> } = Object.create(null);
	let notificationHandlers : { [name: string]: GenericNotificationHandler } = Object.create(null);

	let responsePromises : { [name: string]: ResponsePromise } = Object.create(null);
	let requestTokens: { [id: string] : CancellationTokenSource } = Object.create(null);

	let trace: Trace = Trace.Off;
	let tracer: Tracer;

	let state: ConnectionState = ConnectionState.New;
	let errorEmitter: Emitter<[Error, Message, number]> = new Emitter<[Error, Message, number]>();
	let closeEmitter: Emitter<void> = new Emitter<void>();
	let unhandledNotificationEmitter: Emitter<NotificationMessage> = new Emitter<NotificationMessage>();
	let disposeEmitter: Emitter<void> = new Emitter<void>();

	function isListening(): boolean {
		return state === ConnectionState.Listening;
	}

	function isClosed(): boolean {
		return state === ConnectionState.Closed;
	}

	function isDisposed(): boolean {
		return state === ConnectionState.Disposed;
	}

	function closeHandler(): void {
		if (state === ConnectionState.New || state === ConnectionState.Listening) {
			state = ConnectionState.Closed;
			closeEmitter.fire(undefined);
		}
		// If the connection is disposed don't sent close events.
	};

	function readErrorHandler(error: Error): void {
		errorEmitter.fire([error, undefined, undefined]);
	}

	function writeErrorHandler(data: [Error, Message, number]): void {
		errorEmitter.fire(data);
	}

	messageReader.onClose(closeHandler);
	messageReader.onError(readErrorHandler);

	messageWriter.onClose(closeHandler);
	messageWriter.onError(writeErrorHandler);

	function handleRequest(requestMessage: RequestMessage) {
		if (isDisposed()) {
			// we return here silently since we fired an event when the
			// connection got disposed.
			return;
		}

		function reply(resultOrError: any | ResponseError<any>): void {
			let message: ResponseMessage = {
				jsonrpc: version,
				id: requestMessage.id
			};
			if (resultOrError instanceof ResponseError) {
				message.error = (<ResponseError<any>>resultOrError).toJson();
			} else {
				message.result = is.undefined(resultOrError) ? null : resultOrError;
			}
			messageWriter.write(message);
		}
		function replyError(error: ResponseError<any>) {
			let message: ResponseMessage = {
				jsonrpc: version,
				id: requestMessage.id,
				error: error.toJson()
			};
			messageWriter.write(message);
		}
		function replySuccess(result: any) {
			// The JSON RPC defines that a response must either have a result or an error
			// So we can't treat undefined as a valid response result.
			if (is.undefined(result)) {
				result = null;
			}
			let message: ResponseMessage = {
				jsonrpc: version,
				id: requestMessage.id,
				result: result
			};
			messageWriter.write(message);
		}

		let requestHandler = requestHandlers[requestMessage.method];
		if (requestHandler) {
			let cancellationSource = new CancellationTokenSource();
			let tokenKey = String(requestMessage.id);
			requestTokens[tokenKey] = cancellationSource;
			try {
				let handlerResult: any;
				if (is.nil(requestMessage.params)) {
					handlerResult = requestHandler(cancellationSource.token);
				} else if (is.array(requestMessage.params)) {
					handlerResult = requestHandler(...requestMessage.params, cancellationSource.token);
				} else {
					handlerResult = requestHandler(requestMessage.params, cancellationSource.token);
				}

				let promise = <Thenable<any | ResponseError<any>>>handlerResult;
				if (!handlerResult) {
					delete requestTokens[tokenKey];
					replySuccess(handlerResult);
				} else if (promise.then) {
					promise.then((resultOrError): any | ResponseError<any>  => {
						delete requestTokens[tokenKey];
						reply(resultOrError);
					}, error => {
						delete requestTokens[tokenKey];
						if (error instanceof ResponseError) {
							replyError(<ResponseError<any>>error);
						} else if (error && is.string(error.message)) {
							replyError(new ResponseError<void>(ErrorCodes.InternalError, `Request ${requestMessage.method} failed with message: ${error.message}`));
						} else {
							replyError(new ResponseError<void>(ErrorCodes.InternalError, `Request ${requestMessage.method} failed unexpectedly without providing any details.`));
						}
					});
				} else {
					delete requestTokens[tokenKey];
					reply(handlerResult);
				}
			} catch (error) {
				delete requestTokens[tokenKey];
				if (error instanceof ResponseError) {
					reply(<ResponseError<any>>error);
				} else if (error && is.string(error.message)) {
					replyError(new ResponseError<void>(ErrorCodes.InternalError, `Request ${requestMessage.method} failed with message: ${error.message}`));
				} else {
					replyError(new ResponseError<void>(ErrorCodes.InternalError, `Request ${requestMessage.method} failed unexpectedly without providing any details.`));
				}
			}
		} else {
			replyError(new ResponseError<void>(ErrorCodes.MethodNotFound, `Unhandled method ${requestMessage.method}`));
		}
	}

	function handleResponse(responseMessage: ResponseMessage) {
		if (isDisposed()) {
			// See handle request.
			return;
		}

		let key = String(responseMessage.id);
		let responsePromise = responsePromises[key];
		if (trace != Trace.Off && tracer) {
			traceResponse(responseMessage, responsePromise);
		}
		if (responsePromise) {
			delete responsePromises[key];
			try {
				if (is.defined(responseMessage.error)) {
					let error = responseMessage.error;
					responsePromise.reject(new ResponseError(error.code, error.message, error.data));
				} else if (is.defined(responseMessage.result)) {
					responsePromise.resolve(responseMessage.result);
				} else {
					throw new Error('Should never happen.');
				}
			} catch (error) {
				if (error.message) {
					 logger.error(`Response handler '${responsePromise.method}' failed with message: ${error.message}`);
				} else {
					logger.error(`Response handler '${responsePromise.method}' failed unexpectedly.`);
				}
			}
		}
	}

	function handleNotification(message: NotificationMessage) {
		if (isDisposed()) {
			// See handle request.
			return;
		}
		let notificationHandler: GenericNotificationHandler;
		if (message.method === CancelNotification.type.method) {
			notificationHandler = (params: CancelParams) => {
				let id = params.id;
				let source = requestTokens[String(id)];
				if (source) {
					source.cancel();
				}
			}
		} else {
			notificationHandler = notificationHandlers[message.method];
		}
		if (notificationHandler) {
			try {
				if (trace != Trace.Off && tracer) {
					traceReceivedNotification(message);
				}
				if (is.nil(message.params)) {
					notificationHandler();
				} else if (is.array(message.params)) {
					notificationHandler(...message.params);
				} else {
					notificationHandler(message.params);
				}
			} catch (error) {
				if (error.message) {
					 logger.error(`Notification handler '${message.method}' failed with message: ${error.message}`);
				} else {
					logger.error(`Notification handler '${message.method}' failed unexpectedly.`);
				}
			}
		} else {
			unhandledNotificationEmitter.fire(message);
		}
	}

	function handleInvalidMessage(message: Message) {
		if (!message) {
			logger.error('Received empty message.');
			return;
		}
		logger.error(`Received message which is neither a response nor a notification message:\n${JSON.stringify(message, null, 4)}`);
		// Test whether we find an id to reject the promise
		let responseMessage: ResponseMessage = message as ResponseMessage;
		if (is.string(responseMessage.id) || is.number(responseMessage.id)) {
			let key = String(responseMessage.id);
			let responseHandler = responsePromises[key];
			if (responseHandler) {
				responseHandler.reject(new Error('The received response has neither a result nor an error property.'));
			}
		}
	}

	function traceRequest(message: RequestMessage): void {
		let data: string = undefined;
		if (trace === Trace.Verbose && message.params) {
			data = `Params: ${JSON.stringify(message.params, null, 4)}\n\n`;
		}
		tracer.log(`Sending request '${message.method} - (${message.id})'.`, data);
	}

	function traceSendNotification(message: NotificationMessage): void {
		let data: string = undefined;
		if (trace === Trace.Verbose) {
			if (message.params) {
				data = `Params: ${JSON.stringify(message.params, null, 4)}\n\n`;
			} else {
				data = 'No parameters provided.\n\n';
			}
		}
		tracer.log(`Sending notification '${message.method}'.`, data);
	}

	function traceReceivedNotification(message: NotificationMessage): void {
		if (message.method === LogTraceNotification.type.method) {
			return;
		}
		let data: string = undefined;
		if (trace === Trace.Verbose) {
			if (message.params) {
				data = `Params: ${JSON.stringify(message.params, null, 4)}\n\n`;
			} else {
				data = 'No parameters provided.\n\n';
			}
		}
		tracer.log(`Received notification '${message.method}'.`, data);
	}

	function traceResponse(message: ResponseMessage, responsePromise: ResponsePromise): void {
		let data: string = undefined;
		if (trace === Trace.Verbose) {
			if (message.error && message.error.data) {
				data = `Error data: ${JSON.stringify(message.error.data, null, 4)}\n\n`;
			} else {
				if (message.result) {
					data = `Result: ${JSON.stringify(message.result, null, 4)}\n\n`;
				} else if (is.undefined(message.error)) {
					data = 'No result returned.\n\n';
				}
			}
		}
		if (responsePromise) {
			let error = message.error ? ` Request failed: ${message.error.message} (${message.error.code}).` : '';
			tracer.log(`Received response '${responsePromise.method} - (${message.id})' in ${Date.now() - responsePromise.timerStart}ms.${error}`, data);
		} else {
			tracer.log(`Received response ${message.id} without active response promise.`, data);
		}
	}

	let callback: DataCallback = (message) => {
		if (isRequestMessage(message)) {
			handleRequest(message);
		} else if (isReponseMessage(message)) {
			handleResponse(message)
		} else if (isNotificationMessage(message)) {
			handleNotification(message);
		} else {
			handleInvalidMessage(message);
		}
	};

	function throwIfClosedOrDisposed() {
		if (isClosed()) {
			throw new Error('Connection is closed.');
		}
		if (isDisposed()) {
			throw new Error('Connection is disposed.');
		}
	}

	function throwIfListening() {
		if (isListening()) {
			throw new Error('Connection is already listening');
		}
	}

	let connection: MessageConnection = {
		sendNotification: (type: string | MessageType, ...params: any[]): void  => {
			throwIfClosedOrDisposed();

			let messageParams: any[];
			switch (params.length) {
				case 0:
					messageParams = null;
					break;
				case 1:
					messageParams = params[0];
					break;
				default:
					messageParams = params;
					break;
			}
			let notificatioMessage : NotificationMessage = {
				jsonrpc: version,
				method: is.string(type) ? type : type.method,
				params: messageParams
			}
			if (trace != Trace.Off && tracer) {
				traceSendNotification(notificatioMessage);
			}
			messageWriter.write(notificatioMessage);
		},
		onNotification: (type: string | MessageType, handler: GenericNotificationHandler) => {
			throwIfClosedOrDisposed();

			notificationHandlers[is.string(type) ? type : type.method] = handler;
		},
		sendRequest: <R, E>(type: string | MessageType, ...params: any[]) => {
			throwIfClosedOrDisposed();

			const method = is.string(type) ? type : type.method;
			let messageParams: any[];
			let token: CancellationToken = undefined;
			switch (params.length) {
				case 0:
					messageParams = null;
					break;
				case 1:
					if (isCancellationToken(params[0])) {
						messageParams = null;
						token = params[0];
					} else {
						messageParams = params[0];
					}
					break;
				default:
					const last = params.length - 1;
					if (isCancellationToken(params[last])) {
						messageParams = params.slice(0, last);
						token = params[last];
					} else {
						messageParams = params;
					}
					break;
			}

			let id = sequenceNumber++;
			let result = new Promise<R | ResponseError<E>>((resolve, reject) => {
				let requestMessage : RequestMessage = {
					jsonrpc: version,
					id: id,
					method: method,
					params: messageParams
				}
				let responsePromise: ResponsePromise = { method: method, timerStart: Date.now(), resolve, reject };
				if (trace != Trace.Off && tracer) {
					traceRequest(requestMessage);
				}
				try {
					messageWriter.write(requestMessage);
				} catch (e) {
					// Writing the message failed. So we need to reject the promise.
					responsePromise.reject(new ResponseError<void>(ErrorCodes.MessageWriteError, e.message ? e.message : 'Unknown reason'));
					responsePromise = null;
				}
				if (responsePromise) {
					responsePromises[String(id)] = responsePromise;
				}
			});
			if (token) {
				token.onCancellationRequested((event) => {
					connection.sendNotification(CancelNotification.type, { id });
				});
			}
			return result;
		},
		onRequest: <R, E>(type: string | MessageType, handler: GenericRequestHandler<R, E>) => {
			throwIfClosedOrDisposed();

			requestHandlers[is.string(type) ? type : type.method] = handler;
		},
		trace: (_value: Trace, _tracer: Tracer, sendNotification: boolean = false) => {
			trace = _value;
			if (trace === Trace.Off) {
				tracer = null;
			} else {
				tracer = _tracer;
			}
			if (sendNotification && !isClosed() && !isDisposed()) {
				connection.sendNotification(SetTraceNotification.type, { value: Trace.toString(_value) });
			}
		},
		onError: errorEmitter.event,
		onClose: closeEmitter.event,
		onUnhandledNotification: unhandledNotificationEmitter.event,
		onDispose: disposeEmitter.event,
		dispose: () => {
			if (isDisposed()) {
				return;
			}
			state = ConnectionState.Disposed;
			disposeEmitter.fire(undefined);
			let error = new Error('Connection got disposed.');
			Object.keys(responsePromises).forEach((key) => {
				responsePromises[key].reject(error);
			});
			responsePromises = Object.create(null);
			requestTokens = Object.create(null);
		},
		listen: () => {
			throwIfClosedOrDisposed();
			throwIfListening();

			state = ConnectionState.Listening;
			messageReader.listen(callback);
		}
	};
<<<<<<< HEAD

	connection.onNotification(LogTraceNotification.type, (params) => {
		if (trace === Trace.Off) {
			return;
		}
		tracer.log(params.message, trace === Trace.Verbose ? params.verbose : undefined);
	});
	return connection as T;
=======
	return connection;
>>>>>>> 2194003e
}

function isMessageReader(value: any): value is MessageReader {
	return is.defined(value.listen) && is.undefined(value.read);
}

function isMessageWriter(value: any): value is MessageWriter {
	return is.defined(value.write) && is.undefined(value.end);
}

export function createMessageConnection(reader: MessageReader, writer: MessageWriter, logger: Logger): MessageConnection;
export function createMessageConnection(inputStream: NodeJS.ReadableStream, outputStream: NodeJS.WritableStream, logger: Logger): MessageConnection;
export function createMessageConnection(input: MessageReader | NodeJS.ReadableStream, output: MessageWriter | NodeJS.WritableStream, logger: Logger): MessageConnection {
	let reader = isMessageReader(input) ? input : new StreamMessageReader(input);
	let writer = isMessageWriter(output) ? output : new StreamMessageWriter(output);
<<<<<<< HEAD
	return createMessageConnection<ClientMessageConnection>(reader, writer, logger, true);
}

=======
	return _createMessageConnection(reader, writer, logger);
}
>>>>>>> 2194003e
<|MERGE_RESOLUTION|>--- conflicted
+++ resolved
@@ -1,771 +1,760 @@
-/* --------------------------------------------------------------------------------------------
- * Copyright (c) Microsoft Corporation. All rights reserved.
- * Licensed under the MIT License. See License.txt in the project root for license information.
- * ------------------------------------------------------------------------------------------ */
-'use strict';
-
-import * as is from './is';
-
-import { Message, MessageType,
-	RequestMessage, RequestType, isRequestMessage,
-	RequestType0, RequestType1, RequestType2, RequestType3, RequestType4,
-	RequestType5, RequestType6, RequestType7, RequestType8, RequestType9,
-	ResponseMessage, isReponseMessage, ResponseError, ErrorCodes,
-	NotificationMessage, isNotificationMessage,
-	NotificationType, NotificationType0, NotificationType1, NotificationType2, NotificationType3, NotificationType4,
-	NotificationType5, NotificationType6, NotificationType7, NotificationType8, NotificationType9
-} from './messages';
-
-import { MessageReader, DataCallback, StreamMessageReader, IPCMessageReader } from './messageReader';
-import { MessageWriter, StreamMessageWriter, IPCMessageWriter } from './messageWriter';
-import { Disposable, Event, Emitter } from './events';
-import { CancellationTokenSource, CancellationToken, isCancellationToken } from './cancellation';
-
-export {
-	Message, ErrorCodes, ResponseError,
-	RequestMessage, RequestType,
-	RequestType0, RequestType1, RequestType2, RequestType3, RequestType4,
-	RequestType5, RequestType6, RequestType7, RequestType8, RequestType9,
-	NotificationMessage, NotificationType,
-	NotificationType0, NotificationType1, NotificationType2, NotificationType3, NotificationType4,
-	NotificationType5, NotificationType6, NotificationType7, NotificationType8, NotificationType9,
-	MessageReader, DataCallback, StreamMessageReader, IPCMessageReader,
-	MessageWriter, StreamMessageWriter, IPCMessageWriter,
-	CancellationTokenSource, CancellationToken,
-	Disposable, Event, Emitter
-}
-
-interface CancelParams {
-	/**
-	 * The request id to cancel.
-	 */
-	id: number | string;
-}
-
-namespace CancelNotification {
-	export const type: NotificationType<CancelParams> = { get method() { return '$/cancelRequest'; }, _: undefined };
-}
-
-export interface GenericRequestHandler<R, E> {
-	(...params: any[]): R | ResponseError<E> | Thenable<R | ResponseError<E>>;
-}
-
-export interface RequestHandler<P, R, E> {
-	(params: P, token: CancellationToken): R | ResponseError<E> | Thenable<R | ResponseError<E>>;
-}
-
-export interface RequestHandler0<R, E> {
-	(token: CancellationToken): R | ResponseError<E> | Thenable<R | ResponseError<E>>;
-}
-
-export interface RequestHandler1<P1, R, E> {
-	(p1: P1, token: CancellationToken): R | ResponseError<E> | Thenable<R | ResponseError<E>>;
-}
-
-export interface RequestHandler2<P1, P2, R, E> {
-	(p1: P1, p2: P2, token: CancellationToken): R | ResponseError<E> | Thenable<R | ResponseError<E>>;
-}
-
-export interface RequestHandler3<P1, P2, P3, R, E> {
-	(p1: P1, p2: P2, p3: P3, token: CancellationToken): R | ResponseError<E> | Thenable<R | ResponseError<E>>;
-}
-
-export interface RequestHandler4<P1, P2, P3, P4, R, E> {
-	(p1: P1, p2: P2, p3: P3, p4: P4, token: CancellationToken): R | ResponseError<E> | Thenable<R | ResponseError<E>>;
-}
-
-export interface RequestHandler5<P1, P2, P3, P4, P5, R, E> {
-	(p1: P1, p2: P2, p3: P3, p4: P4, p5: P5, token: CancellationToken): R | ResponseError<E> | Thenable<R | ResponseError<E>>;
-}
-
-export interface RequestHandler6<P1, P2, P3, P4, P5, P6, R, E> {
-	(p1: P1, p2: P2, p3: P3, p4: P4, p5: P5, p6: P6, token: CancellationToken): R | ResponseError<E> | Thenable<R | ResponseError<E>>;
-}
-
-export interface RequestHandler7<P1, P2, P3, P4, P5, P6, P7, R, E> {
-	(p1: P1, p2: P2, p3: P3, p4: P4, p5: P5, p6: P6, p7: P7, token: CancellationToken): R | ResponseError<E> | Thenable<R | ResponseError<E>>;
-}
-
-export interface RequestHandler8<P1, P2, P3, P4, P5, P6, P7, P8, R, E> {
-	(p1: P1, p2: P2, p3: P3, p4: P4, p5: P5, p6: P6, p7: P7, p8: P8, token: CancellationToken): R | ResponseError<E> | Thenable<R | ResponseError<E>>;
-}
-
-export interface RequestHandler9<P1, P2, P3, P4, P5, P6, P7, P8, P9, R, E> {
-	(p1: P1, p2: P2, p3: P3, p4: P4, p5: P5, p6: P6, p7: P7, p8: P8, p9: P9, token: CancellationToken): R | ResponseError<E> | Thenable<R | ResponseError<E>>;
-}
-
-export interface GenericNotificationHandler {
-	(...params: any[]): void;
-}
-
-export interface NotificationHandler<P> {
-	(params: P): void;
-}
-
-export interface NotificationHandler0 {
-	(): void;
-}
-
-export interface NotificationHandler1<P1> {
-	(p1: P1): void;
-}
-
-export interface NotificationHandler2<P1, P2> {
-	(p1: P1, p2: P2): void;
-}
-
-export interface NotificationHandler3<P1, P2, P3> {
-	(p1: P1, p2: P2, p3: P3): void;
-}
-
-export interface NotificationHandler4<P1, P2, P3, P4> {
-	(p1: P1, p2: P2, p3: P3, p4: P4): void;
-}
-
-export interface NotificationHandler5<P1, P2, P3, P4, P5> {
-	(p1: P1, p2: P2, p3: P3, p4: P4, p5: P5): void;
-}
-
-export interface NotificationHandler6<P1, P2, P3, P4, P5, P6> {
-	(p1: P1, p2: P2, p3: P3, p4: P4, p5: P5, p6: P6): void;
-}
-
-export interface NotificationHandler7<P1, P2, P3, P4, P5, P6, P7> {
-	(p1: P1, p2: P2, p3: P3, p4: P4, p5: P5, p6: P6, p7: P7): void;
-}
-
-export interface NotificationHandler8<P1, P2, P3, P4, P5, P6, P7, P8> {
-	(p1: P1, p2: P2, p3: P3, p4: P4, p5: P5, p6: P6, p7: P7, p8: P8): void;
-}
-
-export interface NotificationHandler9<P1, P2, P3, P4, P5, P6, P7, P8, P9> {
-	(p1: P1, p2: P2, p3: P3, p4: P4, p5: P5, p6: P6, p7: P7, p8: P8, p9: P9): void;
-}
-
-export interface Logger {
-	error(message: string): void;
-	warn(message: string): void;
-	info(message: string): void;
-	log(message: string): void;
-}
-
-export enum Trace {
-	Off, Messages, Verbose
-}
-
-export type TraceValues = 'off' | 'messages' | 'verbose';
-export namespace Trace {
-	export function fromString(value: string): Trace {
-		value = value.toLowerCase();
-		switch (value) {
-			case 'off':
-				return Trace.Off;
-			case 'messages':
-				return Trace.Messages;
-			case 'verbose':
-				return Trace.Verbose;
-			default:
-				return Trace.Off;
-		}
-	}
-
-	export function toString(value: Trace): TraceValues {
-		switch (value) {
-			case Trace.Off:
-				return 'off';
-			case Trace.Messages:
-				return 'messages';
-			case Trace.Verbose:
-				return 'verbose';
-			default:
-				return 'off';
-		}
- 	}
-}
-
-export interface SetTraceParams {
-	value: TraceValues;
-}
-
-export namespace SetTraceNotification {
-	export const type: NotificationType<SetTraceParams> = { get method() { return '$/setTraceNotification'; } };
-}
-
-export interface LogTraceParams {
-	message: string;
-	verbose?: string;
-}
-
-export namespace LogTraceNotification {
-	export const type: NotificationType<LogTraceParams> = { get method() { return '$/logTraceNotification'; } };
-}
-
-export interface Tracer {
-	log(message: string, data?: string): void;
-}
-
-export interface MessageConnection {
-	sendRequest(method: string, ...args: any[]);
-	sendRequest<P, R, E>(type: RequestType<P, R, E>, params: P, token?: CancellationToken) : Thenable<R>;
-	sendRequest<R, E>(type: RequestType0<R, E>, token?: CancellationToken) : Thenable<R>;
-	sendRequest<P1, R, E>(type: RequestType1<P1, R, E>, p1: P1, token?: CancellationToken) : Thenable<R>;
-	sendRequest<P1, P2, R, E>(type: RequestType2<P1, P2, R, E>, p1: P1, p2: P2, token?: CancellationToken) : Thenable<R>;
-	sendRequest<P1, P2, P3, R, E>(type: RequestType3<P1, P2, P3, R, E>, p1: P1, p2: P2, p3: P3, token?: CancellationToken) : Thenable<R>;
-	sendRequest<P1, P2, P3, P4, R, E>(type: RequestType4<P1, P2, P3, P4, R, E>, p1: P1, p2: P2, p3: P3, p4: P4, token?: CancellationToken) : Thenable<R>;
-	sendRequest<P1, P2, P3, P4, P5, R, E>(type: RequestType5<P1, P2, P3, P4, P5, R, E>, p1: P1, p2: P2, p3: P3, p4: P4, p5: P5, token?: CancellationToken) : Thenable<R>;
-	sendRequest<P1, P2, P3, P4, P5, P6, R, E>(type: RequestType6<P1, P2, P3, P4, P5, P6, R, E>, p1: P1, p2: P2, p3: P3, p4: P4, p5: P5, p6: P6, token?: CancellationToken) : Thenable<R>;
-	sendRequest<P1, P2, P3, P4, P5, P6, P7, R, E>(type: RequestType7<P1, P2, P3, P4, P5, P6, P7, R, E>, p1: P1, p2: P2, p3: P3, p4: P4, p5: P5, p6: P6, p7: P7, token?: CancellationToken) : Thenable<R>;
-	sendRequest<P1, P2, P3, P4, P5, P6, P7, P8, R, E>(type: RequestType8<P1, P2, P3, P4, P5, P6, P7, P8, R, E>, p1: P1, p2: P2, p3: P3, p4: P4, p5: P5, p6: P6, p7: P7, p8: P8, token?: CancellationToken) : Thenable<R>;
-	sendRequest<P1, P2, P3, P4, P5, P6, P7, P8, P9, R, E>(type: RequestType9<P1, P2, P3, P4, P5, P6, P7, P8, P9, R, E>, p1: P1, p2: P2, p3: P3, p4: P4, p5: P5, p6: P6, p7: P7, p8: P8, p9: P9, token?: CancellationToken) : Thenable<R>;
-
-	onRequest<R, E>(method: string, handler: GenericRequestHandler<R, E>): void;
-	onRequest<P, R, E>(type: RequestType<P, R, E>, handler: RequestHandler<P, R, E>): void;
-	onRequest<R, E>(type: RequestType0<R, E>, handler: RequestHandler0<R, E>): void;
-	onRequest<P1, R, E>(type: RequestType1<P1, R, E>, handler: RequestHandler1<P1, R, E>): void;
-	onRequest<P1, P2, R, E>(type: RequestType2<P1, P2, R, E>, handler: RequestHandler2<P1, P2, R, E>): void;
-	onRequest<P1, P2, P3, R, E>(type: RequestType3<P1, P2, P3, R, E>, handler: RequestHandler3<P1, P2, P3, R, E>): void;
-	onRequest<P1, P2, P3, P4, R, E>(type: RequestType4<P1, P2, P3, P4, R, E>, handler: RequestHandler4<P1, P2, P3, P4, R, E>): void;
-	onRequest<P1, P2, P3, P4, P5, R, E>(type: RequestType5<P1, P2, P3, P4, P5, R, E>, handler: RequestHandler5<P1, P2, P3, P4, P5, R, E>): void;
-	onRequest<P1, P2, P3, P4, P5, P6, R, E>(type: RequestType6<P1, P2, P3, P4, P5, P6, R, E>, handler: RequestHandler6<P1, P2, P3, P4, P5, P6, R, E>): void;
-	onRequest<P1, P2, P3, P4, P5, P6, P7, R, E>(type: RequestType7<P1, P2, P3, P4, P5, P6, P7, R, E>, handler: RequestHandler7<P1, P2, P3, P4, P5, P6, P7, R, E>): void;
-	onRequest<P1, P2, P3, P4, P5, P6, P7, P8, R, E>(type: RequestType8<P1, P2, P3, P4, P5, P6, P7, P8, R, E>, handler: RequestHandler8<P1, P2, P3, P4, P5, P6, P7, P8, R, E>): void;
-	onRequest<P1, P2, P3, P4, P5, P6, P7, P8, P9, R, E>(type: RequestType9<P1, P2, P3, P4, P5, P6, P7, P8, P9, R, E>, handler: RequestHandler9<P1, P2, P3, P4, P5, P6, P7, P8, P9, R, E>): void;
-
-	sendNotification(method: string, ...args: any[]): void;
-	sendNotification<P>(type: NotificationType<P>, params?: P): void;
-	sendNotification(type: NotificationType0): void;
-	sendNotification<P1>(type: NotificationType1<P1>, p1: P1): void;
-	sendNotification<P1, P2>(type: NotificationType2<P1, P2>, p1: P1, p2: P2): void;
-	sendNotification<P1, P2, P3>(type: NotificationType3<P1, P2, P3>, p1: P1, p2: P2, p3: P3): void;
-	sendNotification<P1, P2, P3, P4>(type: NotificationType4<P1, P2, P3, P4>, p1: P1, p2: P2, p3: P3, p4: P4): void;
-	sendNotification<P1, P2, P3, P4, P5>(type: NotificationType5<P1, P2, P3, P4, P5>, p1: P1, p2: P2, p3: P3, p4: P4, p5: P5): void;
-	sendNotification<P1, P2, P3, P4, P5, P6>(type: NotificationType6<P1, P2, P3, P4, P5, P6>, p1: P1, p2: P2, p3: P3, p4: P4, p5: P5, p6: P6): void;
-	sendNotification<P1, P2, P3, P4, P5, P6, P7>(type: NotificationType7<P1, P2, P3, P4, P5, P6, P7>, p1: P1, p2: P2, p3: P3, p4: P4, p5: P5, p6: P6, p7: P7): void;
-	sendNotification<P1, P2, P3, P4, P5, P6, P7, P8>(type: NotificationType8<P1, P2, P3, P4, P5, P6, P7, P8>, p1: P1, p2: P2, p3: P3, p4: P4, p5: P5, p6: P6, p7: P7, p8: P8): void;
-	sendNotification<P1, P2, P3, P4, P5, P6, P7, P8, P9>(type: NotificationType9<P1, P2, P3, P4, P5, P6, P7, P8, P9>, p1: P1, p2: P2, p3: P3, p4: P4, p5: P5, p6: P6, p7: P7, p8: P8, p9: P9): void;
-
-	onNotification(method: string, handler: GenericNotificationHandler): void;
-	onNotification<P>(type: NotificationType<P>, handler: NotificationHandler<P>): void;
-<<<<<<< HEAD
-	trace(value: Trace, tracer: Tracer, sendNotification?: boolean): void;
-=======
-	onNotification(type: NotificationType0, handler: NotificationHandler0): void;
-	onNotification<P1>(type: NotificationType1<P1>, handler: NotificationHandler1<P1>): void;
-	onNotification<P1, P2>(type: NotificationType2<P1, P2>, handler: NotificationHandler2<P1, P2>): void;
-	onNotification<P1, P2, P3>(type: NotificationType3<P1, P2, P3>, handler: NotificationHandler3<P1, P2, P3>): void;
-	onNotification<P1, P2, P3, P4>(type: NotificationType4<P1, P2, P3, P4>, handler: NotificationHandler4<P1, P2, P3, P4>): void;
-	onNotification<P1, P2, P3, P4, P5>(type: NotificationType5<P1, P2, P3, P4, P5>, handler: NotificationHandler5<P1, P2, P3, P4, P5>): void;
-	onNotification<P1, P2, P3, P4, P5, P6>(type: NotificationType6<P1, P2, P3, P4, P5, P6>, handler: NotificationHandler6<P1, P2, P3, P4, P5, P6>): void;
-	onNotification<P1, P2, P3, P4, P5, P6, P7>(type: NotificationType7<P1, P2, P3, P4, P5, P6, P7>, handler: NotificationHandler7<P1, P2, P3, P4, P5, P6, P7>): void;
-	onNotification<P1, P2, P3, P4, P5, P6, P7, P8>(type: NotificationType8<P1, P2, P3, P4, P5, P6, P7, P8>, handler: NotificationHandler8<P1, P2, P3, P4, P5, P6, P7, P8>): void;
-	onNotification<P1, P2, P3, P4, P5, P6, P7, P8, P9>(type: NotificationType9<P1, P2, P3, P4, P5, P6, P7, P8, P9>, handler: NotificationHandler9<P1, P2, P3, P4, P5, P6, P7, P8, P9>): void;
-
-	trace(value: Trace, tracer: Tracer): void;
->>>>>>> 2194003e
-	onError: Event<[Error, Message, number]>;
-	onClose: Event<void>;
-	onUnhandledNotification: Event<NotificationMessage>;
-	listen();
-	onDispose: Event<void>;
-	dispose(): void;
-}
-
-interface ResponsePromise {
-	method: string;
-	timerStart: number;
-	resolve: (response) => void;
-	reject: (error: any) => void
-}
-
-enum ConnectionState {
-	New = 1,
-	Listening = 2,
-	Closed = 3,
-	Disposed = 4
-}
-
-function _createMessageConnection(messageReader: MessageReader, messageWriter: MessageWriter, logger: Logger): MessageConnection {
-	let sequenceNumber = 0;
-	const version: string = '2.0';
-
-	let requestHandlers : { [name: string]: GenericRequestHandler<any, any> } = Object.create(null);
-	let notificationHandlers : { [name: string]: GenericNotificationHandler } = Object.create(null);
-
-	let responsePromises : { [name: string]: ResponsePromise } = Object.create(null);
-	let requestTokens: { [id: string] : CancellationTokenSource } = Object.create(null);
-
-	let trace: Trace = Trace.Off;
-	let tracer: Tracer;
-
-	let state: ConnectionState = ConnectionState.New;
-	let errorEmitter: Emitter<[Error, Message, number]> = new Emitter<[Error, Message, number]>();
-	let closeEmitter: Emitter<void> = new Emitter<void>();
-	let unhandledNotificationEmitter: Emitter<NotificationMessage> = new Emitter<NotificationMessage>();
-	let disposeEmitter: Emitter<void> = new Emitter<void>();
-
-	function isListening(): boolean {
-		return state === ConnectionState.Listening;
-	}
-
-	function isClosed(): boolean {
-		return state === ConnectionState.Closed;
-	}
-
-	function isDisposed(): boolean {
-		return state === ConnectionState.Disposed;
-	}
-
-	function closeHandler(): void {
-		if (state === ConnectionState.New || state === ConnectionState.Listening) {
-			state = ConnectionState.Closed;
-			closeEmitter.fire(undefined);
-		}
-		// If the connection is disposed don't sent close events.
-	};
-
-	function readErrorHandler(error: Error): void {
-		errorEmitter.fire([error, undefined, undefined]);
-	}
-
-	function writeErrorHandler(data: [Error, Message, number]): void {
-		errorEmitter.fire(data);
-	}
-
-	messageReader.onClose(closeHandler);
-	messageReader.onError(readErrorHandler);
-
-	messageWriter.onClose(closeHandler);
-	messageWriter.onError(writeErrorHandler);
-
-	function handleRequest(requestMessage: RequestMessage) {
-		if (isDisposed()) {
-			// we return here silently since we fired an event when the
-			// connection got disposed.
-			return;
-		}
-
-		function reply(resultOrError: any | ResponseError<any>): void {
-			let message: ResponseMessage = {
-				jsonrpc: version,
-				id: requestMessage.id
-			};
-			if (resultOrError instanceof ResponseError) {
-				message.error = (<ResponseError<any>>resultOrError).toJson();
-			} else {
-				message.result = is.undefined(resultOrError) ? null : resultOrError;
-			}
-			messageWriter.write(message);
-		}
-		function replyError(error: ResponseError<any>) {
-			let message: ResponseMessage = {
-				jsonrpc: version,
-				id: requestMessage.id,
-				error: error.toJson()
-			};
-			messageWriter.write(message);
-		}
-		function replySuccess(result: any) {
-			// The JSON RPC defines that a response must either have a result or an error
-			// So we can't treat undefined as a valid response result.
-			if (is.undefined(result)) {
-				result = null;
-			}
-			let message: ResponseMessage = {
-				jsonrpc: version,
-				id: requestMessage.id,
-				result: result
-			};
-			messageWriter.write(message);
-		}
-
-		let requestHandler = requestHandlers[requestMessage.method];
-		if (requestHandler) {
-			let cancellationSource = new CancellationTokenSource();
-			let tokenKey = String(requestMessage.id);
-			requestTokens[tokenKey] = cancellationSource;
-			try {
-				let handlerResult: any;
-				if (is.nil(requestMessage.params)) {
-					handlerResult = requestHandler(cancellationSource.token);
-				} else if (is.array(requestMessage.params)) {
-					handlerResult = requestHandler(...requestMessage.params, cancellationSource.token);
-				} else {
-					handlerResult = requestHandler(requestMessage.params, cancellationSource.token);
-				}
-
-				let promise = <Thenable<any | ResponseError<any>>>handlerResult;
-				if (!handlerResult) {
-					delete requestTokens[tokenKey];
-					replySuccess(handlerResult);
-				} else if (promise.then) {
-					promise.then((resultOrError): any | ResponseError<any>  => {
-						delete requestTokens[tokenKey];
-						reply(resultOrError);
-					}, error => {
-						delete requestTokens[tokenKey];
-						if (error instanceof ResponseError) {
-							replyError(<ResponseError<any>>error);
-						} else if (error && is.string(error.message)) {
-							replyError(new ResponseError<void>(ErrorCodes.InternalError, `Request ${requestMessage.method} failed with message: ${error.message}`));
-						} else {
-							replyError(new ResponseError<void>(ErrorCodes.InternalError, `Request ${requestMessage.method} failed unexpectedly without providing any details.`));
-						}
-					});
-				} else {
-					delete requestTokens[tokenKey];
-					reply(handlerResult);
-				}
-			} catch (error) {
-				delete requestTokens[tokenKey];
-				if (error instanceof ResponseError) {
-					reply(<ResponseError<any>>error);
-				} else if (error && is.string(error.message)) {
-					replyError(new ResponseError<void>(ErrorCodes.InternalError, `Request ${requestMessage.method} failed with message: ${error.message}`));
-				} else {
-					replyError(new ResponseError<void>(ErrorCodes.InternalError, `Request ${requestMessage.method} failed unexpectedly without providing any details.`));
-				}
-			}
-		} else {
-			replyError(new ResponseError<void>(ErrorCodes.MethodNotFound, `Unhandled method ${requestMessage.method}`));
-		}
-	}
-
-	function handleResponse(responseMessage: ResponseMessage) {
-		if (isDisposed()) {
-			// See handle request.
-			return;
-		}
-
-		let key = String(responseMessage.id);
-		let responsePromise = responsePromises[key];
-		if (trace != Trace.Off && tracer) {
-			traceResponse(responseMessage, responsePromise);
-		}
-		if (responsePromise) {
-			delete responsePromises[key];
-			try {
-				if (is.defined(responseMessage.error)) {
-					let error = responseMessage.error;
-					responsePromise.reject(new ResponseError(error.code, error.message, error.data));
-				} else if (is.defined(responseMessage.result)) {
-					responsePromise.resolve(responseMessage.result);
-				} else {
-					throw new Error('Should never happen.');
-				}
-			} catch (error) {
-				if (error.message) {
-					 logger.error(`Response handler '${responsePromise.method}' failed with message: ${error.message}`);
-				} else {
-					logger.error(`Response handler '${responsePromise.method}' failed unexpectedly.`);
-				}
-			}
-		}
-	}
-
-	function handleNotification(message: NotificationMessage) {
-		if (isDisposed()) {
-			// See handle request.
-			return;
-		}
-		let notificationHandler: GenericNotificationHandler;
-		if (message.method === CancelNotification.type.method) {
-			notificationHandler = (params: CancelParams) => {
-				let id = params.id;
-				let source = requestTokens[String(id)];
-				if (source) {
-					source.cancel();
-				}
-			}
-		} else {
-			notificationHandler = notificationHandlers[message.method];
-		}
-		if (notificationHandler) {
-			try {
-				if (trace != Trace.Off && tracer) {
-					traceReceivedNotification(message);
-				}
-				if (is.nil(message.params)) {
-					notificationHandler();
-				} else if (is.array(message.params)) {
-					notificationHandler(...message.params);
-				} else {
-					notificationHandler(message.params);
-				}
-			} catch (error) {
-				if (error.message) {
-					 logger.error(`Notification handler '${message.method}' failed with message: ${error.message}`);
-				} else {
-					logger.error(`Notification handler '${message.method}' failed unexpectedly.`);
-				}
-			}
-		} else {
-			unhandledNotificationEmitter.fire(message);
-		}
-	}
-
-	function handleInvalidMessage(message: Message) {
-		if (!message) {
-			logger.error('Received empty message.');
-			return;
-		}
-		logger.error(`Received message which is neither a response nor a notification message:\n${JSON.stringify(message, null, 4)}`);
-		// Test whether we find an id to reject the promise
-		let responseMessage: ResponseMessage = message as ResponseMessage;
-		if (is.string(responseMessage.id) || is.number(responseMessage.id)) {
-			let key = String(responseMessage.id);
-			let responseHandler = responsePromises[key];
-			if (responseHandler) {
-				responseHandler.reject(new Error('The received response has neither a result nor an error property.'));
-			}
-		}
-	}
-
-	function traceRequest(message: RequestMessage): void {
-		let data: string = undefined;
-		if (trace === Trace.Verbose && message.params) {
-			data = `Params: ${JSON.stringify(message.params, null, 4)}\n\n`;
-		}
-		tracer.log(`Sending request '${message.method} - (${message.id})'.`, data);
-	}
-
-	function traceSendNotification(message: NotificationMessage): void {
-		let data: string = undefined;
-		if (trace === Trace.Verbose) {
-			if (message.params) {
-				data = `Params: ${JSON.stringify(message.params, null, 4)}\n\n`;
-			} else {
-				data = 'No parameters provided.\n\n';
-			}
-		}
-		tracer.log(`Sending notification '${message.method}'.`, data);
-	}
-
-	function traceReceivedNotification(message: NotificationMessage): void {
-		if (message.method === LogTraceNotification.type.method) {
-			return;
-		}
-		let data: string = undefined;
-		if (trace === Trace.Verbose) {
-			if (message.params) {
-				data = `Params: ${JSON.stringify(message.params, null, 4)}\n\n`;
-			} else {
-				data = 'No parameters provided.\n\n';
-			}
-		}
-		tracer.log(`Received notification '${message.method}'.`, data);
-	}
-
-	function traceResponse(message: ResponseMessage, responsePromise: ResponsePromise): void {
-		let data: string = undefined;
-		if (trace === Trace.Verbose) {
-			if (message.error && message.error.data) {
-				data = `Error data: ${JSON.stringify(message.error.data, null, 4)}\n\n`;
-			} else {
-				if (message.result) {
-					data = `Result: ${JSON.stringify(message.result, null, 4)}\n\n`;
-				} else if (is.undefined(message.error)) {
-					data = 'No result returned.\n\n';
-				}
-			}
-		}
-		if (responsePromise) {
-			let error = message.error ? ` Request failed: ${message.error.message} (${message.error.code}).` : '';
-			tracer.log(`Received response '${responsePromise.method} - (${message.id})' in ${Date.now() - responsePromise.timerStart}ms.${error}`, data);
-		} else {
-			tracer.log(`Received response ${message.id} without active response promise.`, data);
-		}
-	}
-
-	let callback: DataCallback = (message) => {
-		if (isRequestMessage(message)) {
-			handleRequest(message);
-		} else if (isReponseMessage(message)) {
-			handleResponse(message)
-		} else if (isNotificationMessage(message)) {
-			handleNotification(message);
-		} else {
-			handleInvalidMessage(message);
-		}
-	};
-
-	function throwIfClosedOrDisposed() {
-		if (isClosed()) {
-			throw new Error('Connection is closed.');
-		}
-		if (isDisposed()) {
-			throw new Error('Connection is disposed.');
-		}
-	}
-
-	function throwIfListening() {
-		if (isListening()) {
-			throw new Error('Connection is already listening');
-		}
-	}
-
-	let connection: MessageConnection = {
-		sendNotification: (type: string | MessageType, ...params: any[]): void  => {
-			throwIfClosedOrDisposed();
-
-			let messageParams: any[];
-			switch (params.length) {
-				case 0:
-					messageParams = null;
-					break;
-				case 1:
-					messageParams = params[0];
-					break;
-				default:
-					messageParams = params;
-					break;
-			}
-			let notificatioMessage : NotificationMessage = {
-				jsonrpc: version,
-				method: is.string(type) ? type : type.method,
-				params: messageParams
-			}
-			if (trace != Trace.Off && tracer) {
-				traceSendNotification(notificatioMessage);
-			}
-			messageWriter.write(notificatioMessage);
-		},
-		onNotification: (type: string | MessageType, handler: GenericNotificationHandler) => {
-			throwIfClosedOrDisposed();
-
-			notificationHandlers[is.string(type) ? type : type.method] = handler;
-		},
-		sendRequest: <R, E>(type: string | MessageType, ...params: any[]) => {
-			throwIfClosedOrDisposed();
-
-			const method = is.string(type) ? type : type.method;
-			let messageParams: any[];
-			let token: CancellationToken = undefined;
-			switch (params.length) {
-				case 0:
-					messageParams = null;
-					break;
-				case 1:
-					if (isCancellationToken(params[0])) {
-						messageParams = null;
-						token = params[0];
-					} else {
-						messageParams = params[0];
-					}
-					break;
-				default:
-					const last = params.length - 1;
-					if (isCancellationToken(params[last])) {
-						messageParams = params.slice(0, last);
-						token = params[last];
-					} else {
-						messageParams = params;
-					}
-					break;
-			}
-
-			let id = sequenceNumber++;
-			let result = new Promise<R | ResponseError<E>>((resolve, reject) => {
-				let requestMessage : RequestMessage = {
-					jsonrpc: version,
-					id: id,
-					method: method,
-					params: messageParams
-				}
-				let responsePromise: ResponsePromise = { method: method, timerStart: Date.now(), resolve, reject };
-				if (trace != Trace.Off && tracer) {
-					traceRequest(requestMessage);
-				}
-				try {
-					messageWriter.write(requestMessage);
-				} catch (e) {
-					// Writing the message failed. So we need to reject the promise.
-					responsePromise.reject(new ResponseError<void>(ErrorCodes.MessageWriteError, e.message ? e.message : 'Unknown reason'));
-					responsePromise = null;
-				}
-				if (responsePromise) {
-					responsePromises[String(id)] = responsePromise;
-				}
-			});
-			if (token) {
-				token.onCancellationRequested((event) => {
-					connection.sendNotification(CancelNotification.type, { id });
-				});
-			}
-			return result;
-		},
-		onRequest: <R, E>(type: string | MessageType, handler: GenericRequestHandler<R, E>) => {
-			throwIfClosedOrDisposed();
-
-			requestHandlers[is.string(type) ? type : type.method] = handler;
-		},
-		trace: (_value: Trace, _tracer: Tracer, sendNotification: boolean = false) => {
-			trace = _value;
-			if (trace === Trace.Off) {
-				tracer = null;
-			} else {
-				tracer = _tracer;
-			}
-			if (sendNotification && !isClosed() && !isDisposed()) {
-				connection.sendNotification(SetTraceNotification.type, { value: Trace.toString(_value) });
-			}
-		},
-		onError: errorEmitter.event,
-		onClose: closeEmitter.event,
-		onUnhandledNotification: unhandledNotificationEmitter.event,
-		onDispose: disposeEmitter.event,
-		dispose: () => {
-			if (isDisposed()) {
-				return;
-			}
-			state = ConnectionState.Disposed;
-			disposeEmitter.fire(undefined);
-			let error = new Error('Connection got disposed.');
-			Object.keys(responsePromises).forEach((key) => {
-				responsePromises[key].reject(error);
-			});
-			responsePromises = Object.create(null);
-			requestTokens = Object.create(null);
-		},
-		listen: () => {
-			throwIfClosedOrDisposed();
-			throwIfListening();
-
-			state = ConnectionState.Listening;
-			messageReader.listen(callback);
-		}
-	};
-<<<<<<< HEAD
-
-	connection.onNotification(LogTraceNotification.type, (params) => {
-		if (trace === Trace.Off) {
-			return;
-		}
-		tracer.log(params.message, trace === Trace.Verbose ? params.verbose : undefined);
-	});
-	return connection as T;
-=======
-	return connection;
->>>>>>> 2194003e
-}
-
-function isMessageReader(value: any): value is MessageReader {
-	return is.defined(value.listen) && is.undefined(value.read);
-}
-
-function isMessageWriter(value: any): value is MessageWriter {
-	return is.defined(value.write) && is.undefined(value.end);
-}
-
-export function createMessageConnection(reader: MessageReader, writer: MessageWriter, logger: Logger): MessageConnection;
-export function createMessageConnection(inputStream: NodeJS.ReadableStream, outputStream: NodeJS.WritableStream, logger: Logger): MessageConnection;
-export function createMessageConnection(input: MessageReader | NodeJS.ReadableStream, output: MessageWriter | NodeJS.WritableStream, logger: Logger): MessageConnection {
-	let reader = isMessageReader(input) ? input : new StreamMessageReader(input);
-	let writer = isMessageWriter(output) ? output : new StreamMessageWriter(output);
-<<<<<<< HEAD
-	return createMessageConnection<ClientMessageConnection>(reader, writer, logger, true);
-}
-
-=======
-	return _createMessageConnection(reader, writer, logger);
-}
->>>>>>> 2194003e
+/* --------------------------------------------------------------------------------------------
+ * Copyright (c) Microsoft Corporation. All rights reserved.
+ * Licensed under the MIT License. See License.txt in the project root for license information.
+ * ------------------------------------------------------------------------------------------ */
+/// <reference path="./thenable.ts" />
+'use strict';
+
+import * as is from './is';
+
+import { Message, MessageType,
+	RequestMessage, RequestType, isRequestMessage,
+	RequestType0, RequestType1, RequestType2, RequestType3, RequestType4,
+	RequestType5, RequestType6, RequestType7, RequestType8, RequestType9,
+	ResponseMessage, isReponseMessage, ResponseError, ErrorCodes,
+	NotificationMessage, isNotificationMessage,
+	NotificationType, NotificationType0, NotificationType1, NotificationType2, NotificationType3, NotificationType4,
+	NotificationType5, NotificationType6, NotificationType7, NotificationType8, NotificationType9
+} from './messages';
+
+import { MessageReader, DataCallback, StreamMessageReader, IPCMessageReader } from './messageReader';
+import { MessageWriter, StreamMessageWriter, IPCMessageWriter } from './messageWriter';
+import { Disposable, Event, Emitter } from './events';
+import { CancellationTokenSource, CancellationToken } from './cancellation';
+
+export {
+	Message, MessageType, ErrorCodes, ResponseError,
+	RequestMessage, RequestType,
+	RequestType0, RequestType1, RequestType2, RequestType3, RequestType4,
+	RequestType5, RequestType6, RequestType7, RequestType8, RequestType9,
+	NotificationMessage, NotificationType,
+	NotificationType0, NotificationType1, NotificationType2, NotificationType3, NotificationType4,
+	NotificationType5, NotificationType6, NotificationType7, NotificationType8, NotificationType9,
+	MessageReader, DataCallback, StreamMessageReader, IPCMessageReader,
+	MessageWriter, StreamMessageWriter, IPCMessageWriter,
+	CancellationTokenSource, CancellationToken,
+	Disposable, Event, Emitter
+}
+
+interface CancelParams {
+	/**
+	 * The request id to cancel.
+	 */
+	id: number | string;
+}
+
+namespace CancelNotification {
+	export const type: NotificationType<CancelParams> = { get method() { return '$/cancelRequest'; }, _: undefined };
+}
+
+export interface GenericRequestHandler<R, E> {
+	(...params: any[]): R | ResponseError<E> | Thenable<R> | Thenable<ResponseError<E>>;
+}
+
+export interface RequestHandler<P, R, E> {
+	(params: P, token: CancellationToken): R | ResponseError<E> | Thenable<R> | Thenable<ResponseError<E>>;
+}
+
+export interface RequestHandler0<R, E> {
+	(token: CancellationToken): R | ResponseError<E> | Thenable<R> | Thenable<ResponseError<E>>;
+}
+
+export interface RequestHandler1<P1, R, E> {
+	(p1: P1, token: CancellationToken): R | ResponseError<E> | Thenable<R> | Thenable<ResponseError<E>>;
+}
+
+export interface RequestHandler2<P1, P2, R, E> {
+	(p1: P1, p2: P2, token: CancellationToken): R | ResponseError<E> | Thenable<R> | Thenable<ResponseError<E>>;
+}
+
+export interface RequestHandler3<P1, P2, P3, R, E> {
+	(p1: P1, p2: P2, p3: P3, token: CancellationToken): R | ResponseError<E> | Thenable<R> | Thenable<ResponseError<E>>;
+}
+
+export interface RequestHandler4<P1, P2, P3, P4, R, E> {
+	(p1: P1, p2: P2, p3: P3, p4: P4, token: CancellationToken): R | ResponseError<E> | Thenable<R> | Thenable<ResponseError<E>>;
+}
+
+export interface RequestHandler5<P1, P2, P3, P4, P5, R, E> {
+	(p1: P1, p2: P2, p3: P3, p4: P4, p5: P5, token: CancellationToken): R | ResponseError<E> | Thenable<R> | Thenable<ResponseError<E>>;
+}
+
+export interface RequestHandler6<P1, P2, P3, P4, P5, P6, R, E> {
+	(p1: P1, p2: P2, p3: P3, p4: P4, p5: P5, p6: P6, token: CancellationToken): R | ResponseError<E> | Thenable<R> | Thenable<ResponseError<E>>;
+}
+
+export interface RequestHandler7<P1, P2, P3, P4, P5, P6, P7, R, E> {
+	(p1: P1, p2: P2, p3: P3, p4: P4, p5: P5, p6: P6, p7: P7, token: CancellationToken): R | ResponseError<E> | Thenable<R> | Thenable<ResponseError<E>>;
+}
+
+export interface RequestHandler8<P1, P2, P3, P4, P5, P6, P7, P8, R, E> {
+	(p1: P1, p2: P2, p3: P3, p4: P4, p5: P5, p6: P6, p7: P7, p8: P8, token: CancellationToken): R | ResponseError<E> | Thenable<R> | Thenable<ResponseError<E>>;
+}
+
+export interface RequestHandler9<P1, P2, P3, P4, P5, P6, P7, P8, P9, R, E> {
+	(p1: P1, p2: P2, p3: P3, p4: P4, p5: P5, p6: P6, p7: P7, p8: P8, p9: P9, token: CancellationToken): R | ResponseError<E> | Thenable<R> | Thenable<ResponseError<E>>;
+}
+
+export interface GenericNotificationHandler {
+	(...params: any[]): void;
+}
+
+export interface NotificationHandler<P> {
+	(params: P): void;
+}
+
+export interface NotificationHandler0 {
+	(): void;
+}
+
+export interface NotificationHandler1<P1> {
+	(p1: P1): void;
+}
+
+export interface NotificationHandler2<P1, P2> {
+	(p1: P1, p2: P2): void;
+}
+
+export interface NotificationHandler3<P1, P2, P3> {
+	(p1: P1, p2: P2, p3: P3): void;
+}
+
+export interface NotificationHandler4<P1, P2, P3, P4> {
+	(p1: P1, p2: P2, p3: P3, p4: P4): void;
+}
+
+export interface NotificationHandler5<P1, P2, P3, P4, P5> {
+	(p1: P1, p2: P2, p3: P3, p4: P4, p5: P5): void;
+}
+
+export interface NotificationHandler6<P1, P2, P3, P4, P5, P6> {
+	(p1: P1, p2: P2, p3: P3, p4: P4, p5: P5, p6: P6): void;
+}
+
+export interface NotificationHandler7<P1, P2, P3, P4, P5, P6, P7> {
+	(p1: P1, p2: P2, p3: P3, p4: P4, p5: P5, p6: P6, p7: P7): void;
+}
+
+export interface NotificationHandler8<P1, P2, P3, P4, P5, P6, P7, P8> {
+	(p1: P1, p2: P2, p3: P3, p4: P4, p5: P5, p6: P6, p7: P7, p8: P8): void;
+}
+
+export interface NotificationHandler9<P1, P2, P3, P4, P5, P6, P7, P8, P9> {
+	(p1: P1, p2: P2, p3: P3, p4: P4, p5: P5, p6: P6, p7: P7, p8: P8, p9: P9): void;
+}
+
+export interface Logger {
+	error(message: string): void;
+	warn(message: string): void;
+	info(message: string): void;
+	log(message: string): void;
+}
+
+export enum Trace {
+	Off, Messages, Verbose
+}
+
+export type TraceValues = 'off' | 'messages' | 'verbose';
+export namespace Trace {
+	export function fromString(value: string): Trace {
+		value = value.toLowerCase();
+		switch (value) {
+			case 'off':
+				return Trace.Off;
+			case 'messages':
+				return Trace.Messages;
+			case 'verbose':
+				return Trace.Verbose;
+			default:
+				return Trace.Off;
+		}
+	}
+
+	export function toString(value: Trace): TraceValues {
+		switch (value) {
+			case Trace.Off:
+				return 'off';
+			case Trace.Messages:
+				return 'messages';
+			case Trace.Verbose:
+				return 'verbose';
+			default:
+				return 'off';
+		}
+ 	}
+}
+
+export interface SetTraceParams {
+	value: TraceValues;
+}
+
+export namespace SetTraceNotification {
+	export const type: NotificationType<SetTraceParams> = { get method() { return '$/setTraceNotification'; }, _: undefined };
+}
+
+export interface LogTraceParams {
+	message: string;
+	verbose?: string;
+}
+
+export namespace LogTraceNotification {
+	export const type: NotificationType<LogTraceParams> = { get method() { return '$/logTraceNotification'; }, _: undefined };
+}
+
+export interface Tracer {
+	log(message: string, data?: string): void;
+}
+
+export interface MessageConnection {
+	sendRequest<P, R, E>(type: RequestType<P, R, E>, params: P, token?: CancellationToken) : Thenable<R>;
+	sendRequest<R, E>(type: RequestType0<R, E>, token?: CancellationToken) : Thenable<R>;
+	sendRequest<P1, R, E>(type: RequestType1<P1, R, E>, p1: P1, token?: CancellationToken) : Thenable<R>;
+	sendRequest<P1, P2, R, E>(type: RequestType2<P1, P2, R, E>, p1: P1, p2: P2, token?: CancellationToken) : Thenable<R>;
+	sendRequest<P1, P2, P3, R, E>(type: RequestType3<P1, P2, P3, R, E>, p1: P1, p2: P2, p3: P3, token?: CancellationToken) : Thenable<R>;
+	sendRequest<P1, P2, P3, P4, R, E>(type: RequestType4<P1, P2, P3, P4, R, E>, p1: P1, p2: P2, p3: P3, p4: P4, token?: CancellationToken) : Thenable<R>;
+	sendRequest<P1, P2, P3, P4, P5, R, E>(type: RequestType5<P1, P2, P3, P4, P5, R, E>, p1: P1, p2: P2, p3: P3, p4: P4, p5: P5, token?: CancellationToken) : Thenable<R>;
+	sendRequest<P1, P2, P3, P4, P5, P6, R, E>(type: RequestType6<P1, P2, P3, P4, P5, P6, R, E>, p1: P1, p2: P2, p3: P3, p4: P4, p5: P5, p6: P6, token?: CancellationToken) : Thenable<R>;
+	sendRequest<P1, P2, P3, P4, P5, P6, P7, R, E>(type: RequestType7<P1, P2, P3, P4, P5, P6, P7, R, E>, p1: P1, p2: P2, p3: P3, p4: P4, p5: P5, p6: P6, p7: P7, token?: CancellationToken) : Thenable<R>;
+	sendRequest<P1, P2, P3, P4, P5, P6, P7, P8, R, E>(type: RequestType8<P1, P2, P3, P4, P5, P6, P7, P8, R, E>, p1: P1, p2: P2, p3: P3, p4: P4, p5: P5, p6: P6, p7: P7, p8: P8, token?: CancellationToken) : Thenable<R>;
+	sendRequest<P1, P2, P3, P4, P5, P6, P7, P8, P9, R, E>(type: RequestType9<P1, P2, P3, P4, P5, P6, P7, P8, P9, R, E>, p1: P1, p2: P2, p3: P3, p4: P4, p5: P5, p6: P6, p7: P7, p8: P8, p9: P9, token?: CancellationToken) : Thenable<R>;
+	sendRequest<R>(method: string | MessageType, ...params: any[]): Thenable<R>;
+
+	onRequest<P, R, E>(type: RequestType<P, R, E>, handler: RequestHandler<P, R, E>): void;
+	onRequest<R, E>(type: RequestType0<R, E>, handler: RequestHandler0<R, E>): void;
+	onRequest<P1, R, E>(type: RequestType1<P1, R, E>, handler: RequestHandler1<P1, R, E>): void;
+	onRequest<P1, P2, R, E>(type: RequestType2<P1, P2, R, E>, handler: RequestHandler2<P1, P2, R, E>): void;
+	onRequest<P1, P2, P3, R, E>(type: RequestType3<P1, P2, P3, R, E>, handler: RequestHandler3<P1, P2, P3, R, E>): void;
+	onRequest<P1, P2, P3, P4, R, E>(type: RequestType4<P1, P2, P3, P4, R, E>, handler: RequestHandler4<P1, P2, P3, P4, R, E>): void;
+	onRequest<P1, P2, P3, P4, P5, R, E>(type: RequestType5<P1, P2, P3, P4, P5, R, E>, handler: RequestHandler5<P1, P2, P3, P4, P5, R, E>): void;
+	onRequest<P1, P2, P3, P4, P5, P6, R, E>(type: RequestType6<P1, P2, P3, P4, P5, P6, R, E>, handler: RequestHandler6<P1, P2, P3, P4, P5, P6, R, E>): void;
+	onRequest<P1, P2, P3, P4, P5, P6, P7, R, E>(type: RequestType7<P1, P2, P3, P4, P5, P6, P7, R, E>, handler: RequestHandler7<P1, P2, P3, P4, P5, P6, P7, R, E>): void;
+	onRequest<P1, P2, P3, P4, P5, P6, P7, P8, R, E>(type: RequestType8<P1, P2, P3, P4, P5, P6, P7, P8, R, E>, handler: RequestHandler8<P1, P2, P3, P4, P5, P6, P7, P8, R, E>): void;
+	onRequest<P1, P2, P3, P4, P5, P6, P7, P8, P9, R, E>(type: RequestType9<P1, P2, P3, P4, P5, P6, P7, P8, P9, R, E>, handler: RequestHandler9<P1, P2, P3, P4, P5, P6, P7, P8, P9, R, E>): void;
+	onRequest<R, E>(method: string | MessageType, handler: GenericRequestHandler<R, E>): void;
+
+	sendNotification<P>(type: NotificationType<P>, params?: P): void;
+	sendNotification(type: NotificationType0): void;
+	sendNotification<P1>(type: NotificationType1<P1>, p1: P1): void;
+	sendNotification<P1, P2>(type: NotificationType2<P1, P2>, p1: P1, p2: P2): void;
+	sendNotification<P1, P2, P3>(type: NotificationType3<P1, P2, P3>, p1: P1, p2: P2, p3: P3): void;
+	sendNotification<P1, P2, P3, P4>(type: NotificationType4<P1, P2, P3, P4>, p1: P1, p2: P2, p3: P3, p4: P4): void;
+	sendNotification<P1, P2, P3, P4, P5>(type: NotificationType5<P1, P2, P3, P4, P5>, p1: P1, p2: P2, p3: P3, p4: P4, p5: P5): void;
+	sendNotification<P1, P2, P3, P4, P5, P6>(type: NotificationType6<P1, P2, P3, P4, P5, P6>, p1: P1, p2: P2, p3: P3, p4: P4, p5: P5, p6: P6): void;
+	sendNotification<P1, P2, P3, P4, P5, P6, P7>(type: NotificationType7<P1, P2, P3, P4, P5, P6, P7>, p1: P1, p2: P2, p3: P3, p4: P4, p5: P5, p6: P6, p7: P7): void;
+	sendNotification<P1, P2, P3, P4, P5, P6, P7, P8>(type: NotificationType8<P1, P2, P3, P4, P5, P6, P7, P8>, p1: P1, p2: P2, p3: P3, p4: P4, p5: P5, p6: P6, p7: P7, p8: P8): void;
+	sendNotification<P1, P2, P3, P4, P5, P6, P7, P8, P9>(type: NotificationType9<P1, P2, P3, P4, P5, P6, P7, P8, P9>, p1: P1, p2: P2, p3: P3, p4: P4, p5: P5, p6: P6, p7: P7, p8: P8, p9: P9): void;
+	sendNotification(method: string | MessageType, ...params: any[]): void;
+
+	onNotification<P>(type: NotificationType<P>, handler: NotificationHandler<P>): void;
+	onNotification(type: NotificationType0, handler: NotificationHandler0): void;
+	onNotification<P1>(type: NotificationType1<P1>, handler: NotificationHandler1<P1>): void;
+	onNotification<P1, P2>(type: NotificationType2<P1, P2>, handler: NotificationHandler2<P1, P2>): void;
+	onNotification<P1, P2, P3>(type: NotificationType3<P1, P2, P3>, handler: NotificationHandler3<P1, P2, P3>): void;
+	onNotification<P1, P2, P3, P4>(type: NotificationType4<P1, P2, P3, P4>, handler: NotificationHandler4<P1, P2, P3, P4>): void;
+	onNotification<P1, P2, P3, P4, P5>(type: NotificationType5<P1, P2, P3, P4, P5>, handler: NotificationHandler5<P1, P2, P3, P4, P5>): void;
+	onNotification<P1, P2, P3, P4, P5, P6>(type: NotificationType6<P1, P2, P3, P4, P5, P6>, handler: NotificationHandler6<P1, P2, P3, P4, P5, P6>): void;
+	onNotification<P1, P2, P3, P4, P5, P6, P7>(type: NotificationType7<P1, P2, P3, P4, P5, P6, P7>, handler: NotificationHandler7<P1, P2, P3, P4, P5, P6, P7>): void;
+	onNotification<P1, P2, P3, P4, P5, P6, P7, P8>(type: NotificationType8<P1, P2, P3, P4, P5, P6, P7, P8>, handler: NotificationHandler8<P1, P2, P3, P4, P5, P6, P7, P8>): void;
+	onNotification<P1, P2, P3, P4, P5, P6, P7, P8, P9>(type: NotificationType9<P1, P2, P3, P4, P5, P6, P7, P8, P9>, handler: NotificationHandler9<P1, P2, P3, P4, P5, P6, P7, P8, P9>): void;
+	onNotification(method: string | MessageType, handler: GenericNotificationHandler): void;
+
+	trace(value: Trace, tracer: Tracer, sendNotification?: boolean): void;
+
+	onError: Event<[Error, Message, number]>;
+	onClose: Event<void>;
+	onUnhandledNotification: Event<NotificationMessage>;
+	listen();
+	onDispose: Event<void>;
+	dispose(): void;
+}
+
+interface ResponsePromise {
+	method: string;
+	timerStart: number;
+	resolve: (response) => void;
+	reject: (error: any) => void
+}
+
+enum ConnectionState {
+	New = 1,
+	Listening = 2,
+	Closed = 3,
+	Disposed = 4
+}
+
+function _createMessageConnection(messageReader: MessageReader, messageWriter: MessageWriter, logger: Logger): MessageConnection {
+	let sequenceNumber = 0;
+	const version: string = '2.0';
+
+	let requestHandlers : { [name: string]: GenericRequestHandler<any, any> } = Object.create(null);
+	let notificationHandlers : { [name: string]: GenericNotificationHandler } = Object.create(null);
+
+	let responsePromises : { [name: string]: ResponsePromise } = Object.create(null);
+	let requestTokens: { [id: string] : CancellationTokenSource } = Object.create(null);
+
+	let trace: Trace = Trace.Off;
+	let tracer: Tracer;
+
+	let state: ConnectionState = ConnectionState.New;
+	let errorEmitter: Emitter<[Error, Message, number]> = new Emitter<[Error, Message, number]>();
+	let closeEmitter: Emitter<void> = new Emitter<void>();
+	let unhandledNotificationEmitter: Emitter<NotificationMessage> = new Emitter<NotificationMessage>();
+	let disposeEmitter: Emitter<void> = new Emitter<void>();
+
+	function isListening(): boolean {
+		return state === ConnectionState.Listening;
+	}
+
+	function isClosed(): boolean {
+		return state === ConnectionState.Closed;
+	}
+
+	function isDisposed(): boolean {
+		return state === ConnectionState.Disposed;
+	}
+
+	function closeHandler(): void {
+		if (state === ConnectionState.New || state === ConnectionState.Listening) {
+			state = ConnectionState.Closed;
+			closeEmitter.fire(undefined);
+		}
+		// If the connection is disposed don't sent close events.
+	};
+
+	function readErrorHandler(error: Error): void {
+		errorEmitter.fire([error, undefined, undefined]);
+	}
+
+	function writeErrorHandler(data: [Error, Message, number]): void {
+		errorEmitter.fire(data);
+	}
+
+	messageReader.onClose(closeHandler);
+	messageReader.onError(readErrorHandler);
+
+	messageWriter.onClose(closeHandler);
+	messageWriter.onError(writeErrorHandler);
+
+	function handleRequest(requestMessage: RequestMessage) {
+		if (isDisposed()) {
+			// we return here silently since we fired an event when the
+			// connection got disposed.
+			return;
+		}
+
+		function reply(resultOrError: any | ResponseError<any>): void {
+			let message: ResponseMessage = {
+				jsonrpc: version,
+				id: requestMessage.id
+			};
+			if (resultOrError instanceof ResponseError) {
+				message.error = (<ResponseError<any>>resultOrError).toJson();
+			} else {
+				message.result = is.undefined(resultOrError) ? null : resultOrError;
+			}
+			messageWriter.write(message);
+		}
+		function replyError(error: ResponseError<any>) {
+			let message: ResponseMessage = {
+				jsonrpc: version,
+				id: requestMessage.id,
+				error: error.toJson()
+			};
+			messageWriter.write(message);
+		}
+		function replySuccess(result: any) {
+			// The JSON RPC defines that a response must either have a result or an error
+			// So we can't treat undefined as a valid response result.
+			if (is.undefined(result)) {
+				result = null;
+			}
+			let message: ResponseMessage = {
+				jsonrpc: version,
+				id: requestMessage.id,
+				result: result
+			};
+			messageWriter.write(message);
+		}
+
+		let requestHandler = requestHandlers[requestMessage.method];
+		if (requestHandler) {
+			let cancellationSource = new CancellationTokenSource();
+			let tokenKey = String(requestMessage.id);
+			requestTokens[tokenKey] = cancellationSource;
+			try {
+				let handlerResult: any;
+				if (is.nil(requestMessage.params)) {
+					handlerResult = requestHandler(cancellationSource.token);
+				} else if (is.array(requestMessage.params)) {
+					handlerResult = requestHandler(...requestMessage.params, cancellationSource.token);
+				} else {
+					handlerResult = requestHandler(requestMessage.params, cancellationSource.token);
+				}
+
+				let promise = <Thenable<any | ResponseError<any>>>handlerResult;
+				if (!handlerResult) {
+					delete requestTokens[tokenKey];
+					replySuccess(handlerResult);
+				} else if (promise.then) {
+					promise.then((resultOrError): any | ResponseError<any>  => {
+						delete requestTokens[tokenKey];
+						reply(resultOrError);
+					}, error => {
+						delete requestTokens[tokenKey];
+						if (error instanceof ResponseError) {
+							replyError(<ResponseError<any>>error);
+						} else if (error && is.string(error.message)) {
+							replyError(new ResponseError<void>(ErrorCodes.InternalError, `Request ${requestMessage.method} failed with message: ${error.message}`));
+						} else {
+							replyError(new ResponseError<void>(ErrorCodes.InternalError, `Request ${requestMessage.method} failed unexpectedly without providing any details.`));
+						}
+					});
+				} else {
+					delete requestTokens[tokenKey];
+					reply(handlerResult);
+				}
+			} catch (error) {
+				delete requestTokens[tokenKey];
+				if (error instanceof ResponseError) {
+					reply(<ResponseError<any>>error);
+				} else if (error && is.string(error.message)) {
+					replyError(new ResponseError<void>(ErrorCodes.InternalError, `Request ${requestMessage.method} failed with message: ${error.message}`));
+				} else {
+					replyError(new ResponseError<void>(ErrorCodes.InternalError, `Request ${requestMessage.method} failed unexpectedly without providing any details.`));
+				}
+			}
+		} else {
+			replyError(new ResponseError<void>(ErrorCodes.MethodNotFound, `Unhandled method ${requestMessage.method}`));
+		}
+	}
+
+	function handleResponse(responseMessage: ResponseMessage) {
+		if (isDisposed()) {
+			// See handle request.
+			return;
+		}
+
+		let key = String(responseMessage.id);
+		let responsePromise = responsePromises[key];
+		if (trace != Trace.Off && tracer) {
+			traceResponse(responseMessage, responsePromise);
+		}
+		if (responsePromise) {
+			delete responsePromises[key];
+			try {
+				if (is.defined(responseMessage.error)) {
+					let error = responseMessage.error;
+					responsePromise.reject(new ResponseError(error.code, error.message, error.data));
+				} else if (is.defined(responseMessage.result)) {
+					responsePromise.resolve(responseMessage.result);
+				} else {
+					throw new Error('Should never happen.');
+				}
+			} catch (error) {
+				if (error.message) {
+					 logger.error(`Response handler '${responsePromise.method}' failed with message: ${error.message}`);
+				} else {
+					logger.error(`Response handler '${responsePromise.method}' failed unexpectedly.`);
+				}
+			}
+		}
+	}
+
+	function handleNotification(message: NotificationMessage) {
+		if (isDisposed()) {
+			// See handle request.
+			return;
+		}
+		let notificationHandler: GenericNotificationHandler;
+		if (message.method === CancelNotification.type.method) {
+			notificationHandler = (params: CancelParams) => {
+				let id = params.id;
+				let source = requestTokens[String(id)];
+				if (source) {
+					source.cancel();
+				}
+			}
+		} else {
+			notificationHandler = notificationHandlers[message.method];
+		}
+		if (notificationHandler) {
+			try {
+				if (trace != Trace.Off && tracer) {
+					traceReceivedNotification(message);
+				}
+				if (is.nil(message.params)) {
+					notificationHandler();
+				} else if (is.array(message.params)) {
+					notificationHandler(...message.params);
+				} else {
+					notificationHandler(message.params);
+				}
+			} catch (error) {
+				if (error.message) {
+					 logger.error(`Notification handler '${message.method}' failed with message: ${error.message}`);
+				} else {
+					logger.error(`Notification handler '${message.method}' failed unexpectedly.`);
+				}
+			}
+		} else {
+			unhandledNotificationEmitter.fire(message);
+		}
+	}
+
+	function handleInvalidMessage(message: Message) {
+		if (!message) {
+			logger.error('Received empty message.');
+			return;
+		}
+		logger.error(`Received message which is neither a response nor a notification message:\n${JSON.stringify(message, null, 4)}`);
+		// Test whether we find an id to reject the promise
+		let responseMessage: ResponseMessage = message as ResponseMessage;
+		if (is.string(responseMessage.id) || is.number(responseMessage.id)) {
+			let key = String(responseMessage.id);
+			let responseHandler = responsePromises[key];
+			if (responseHandler) {
+				responseHandler.reject(new Error('The received response has neither a result nor an error property.'));
+			}
+		}
+	}
+
+	function traceRequest(message: RequestMessage): void {
+		let data: string = undefined;
+		if (trace === Trace.Verbose && message.params) {
+			data = `Params: ${JSON.stringify(message.params, null, 4)}\n\n`;
+		}
+		tracer.log(`Sending request '${message.method} - (${message.id})'.`, data);
+	}
+
+	function traceSendNotification(message: NotificationMessage): void {
+		let data: string = undefined;
+		if (trace === Trace.Verbose) {
+			if (message.params) {
+				data = `Params: ${JSON.stringify(message.params, null, 4)}\n\n`;
+			} else {
+				data = 'No parameters provided.\n\n';
+			}
+		}
+		tracer.log(`Sending notification '${message.method}'.`, data);
+	}
+
+	function traceReceivedNotification(message: NotificationMessage): void {
+		if (message.method === LogTraceNotification.type.method) {
+			return;
+		}
+		let data: string = undefined;
+		if (trace === Trace.Verbose) {
+			if (message.params) {
+				data = `Params: ${JSON.stringify(message.params, null, 4)}\n\n`;
+			} else {
+				data = 'No parameters provided.\n\n';
+			}
+		}
+		tracer.log(`Received notification '${message.method}'.`, data);
+	}
+
+	function traceResponse(message: ResponseMessage, responsePromise: ResponsePromise): void {
+		let data: string = undefined;
+		if (trace === Trace.Verbose) {
+			if (message.error && message.error.data) {
+				data = `Error data: ${JSON.stringify(message.error.data, null, 4)}\n\n`;
+			} else {
+				if (message.result) {
+					data = `Result: ${JSON.stringify(message.result, null, 4)}\n\n`;
+				} else if (is.undefined(message.error)) {
+					data = 'No result returned.\n\n';
+				}
+			}
+		}
+		if (responsePromise) {
+			let error = message.error ? ` Request failed: ${message.error.message} (${message.error.code}).` : '';
+			tracer.log(`Received response '${responsePromise.method} - (${message.id})' in ${Date.now() - responsePromise.timerStart}ms.${error}`, data);
+		} else {
+			tracer.log(`Received response ${message.id} without active response promise.`, data);
+		}
+	}
+
+	let callback: DataCallback = (message) => {
+		if (isRequestMessage(message)) {
+			handleRequest(message);
+		} else if (isReponseMessage(message)) {
+			handleResponse(message)
+		} else if (isNotificationMessage(message)) {
+			handleNotification(message);
+		} else {
+			handleInvalidMessage(message);
+		}
+	};
+
+	function throwIfClosedOrDisposed() {
+		if (isClosed()) {
+			throw new Error('Connection is closed.');
+		}
+		if (isDisposed()) {
+			throw new Error('Connection is disposed.');
+		}
+	}
+
+	function throwIfListening() {
+		if (isListening()) {
+			throw new Error('Connection is already listening');
+		}
+	}
+
+	let connection: MessageConnection = {
+		sendNotification: (type: string | MessageType, ...params: any[]): void => {
+			throwIfClosedOrDisposed();
+
+			let messageParams: any[];
+			switch (params.length) {
+				case 0:
+					messageParams = null;
+					break;
+				case 1:
+					messageParams = params[0];
+					break;
+				default:
+					messageParams = params;
+					break;
+			}
+			let notificatioMessage : NotificationMessage = {
+				jsonrpc: version,
+				method: is.string(type) ? type : type.method,
+				params: messageParams
+			}
+			if (trace != Trace.Off && tracer) {
+				traceSendNotification(notificatioMessage);
+			}
+			messageWriter.write(notificatioMessage);
+		},
+		onNotification: (type: string | MessageType, handler: GenericNotificationHandler): void => {
+			throwIfClosedOrDisposed();
+
+			notificationHandlers[is.string(type) ? type : type.method] = handler;
+		},
+		sendRequest: <R, E>(type: string | MessageType, ...params: any[]) => {
+			throwIfClosedOrDisposed();
+
+			const method = is.string(type) ? type : type.method;
+			let messageParams: any[];
+			let token: CancellationToken = undefined;
+			switch (params.length) {
+				case 0:
+					messageParams = null;
+					break;
+				case 1:
+					if (CancellationToken.is(params[0])) {
+						messageParams = null;
+						token = params[0];
+					} else {
+						messageParams = params[0];
+					}
+					break;
+				default:
+					const last = params.length - 1;
+					if (CancellationToken.is(params[last])) {
+						messageParams = params.slice(0, last);
+						token = params[last];
+					} else {
+						messageParams = params;
+					}
+					break;
+			}
+
+			let id = sequenceNumber++;
+			let result = new Promise<R | ResponseError<E>>((resolve, reject) => {
+				let requestMessage : RequestMessage = {
+					jsonrpc: version,
+					id: id,
+					method: method,
+					params: messageParams
+				}
+				let responsePromise: ResponsePromise = { method: method, timerStart: Date.now(), resolve, reject };
+				if (trace != Trace.Off && tracer) {
+					traceRequest(requestMessage);
+				}
+				try {
+					messageWriter.write(requestMessage);
+				} catch (e) {
+					// Writing the message failed. So we need to reject the promise.
+					responsePromise.reject(new ResponseError<void>(ErrorCodes.MessageWriteError, e.message ? e.message : 'Unknown reason'));
+					responsePromise = null;
+				}
+				if (responsePromise) {
+					responsePromises[String(id)] = responsePromise;
+				}
+			});
+			if (token) {
+				token.onCancellationRequested((event) => {
+					connection.sendNotification(CancelNotification.type, { id });
+				});
+			}
+			return result;
+		},
+		onRequest: <R, E>(type: string | MessageType, handler: GenericRequestHandler<R, E>): void => {
+			throwIfClosedOrDisposed();
+
+			requestHandlers[is.string(type) ? type : type.method] = handler;
+		},
+		trace: (_value: Trace, _tracer: Tracer, sendNotification: boolean = false) => {
+			trace = _value;
+			if (trace === Trace.Off) {
+				tracer = null;
+			} else {
+				tracer = _tracer;
+			}
+			if (sendNotification && !isClosed() && !isDisposed()) {
+				connection.sendNotification(SetTraceNotification.type, { value: Trace.toString(_value) });
+			}
+		},
+		onError: errorEmitter.event,
+		onClose: closeEmitter.event,
+		onUnhandledNotification: unhandledNotificationEmitter.event,
+		onDispose: disposeEmitter.event,
+		dispose: () => {
+			if (isDisposed()) {
+				return;
+			}
+			state = ConnectionState.Disposed;
+			disposeEmitter.fire(undefined);
+			let error = new Error('Connection got disposed.');
+			Object.keys(responsePromises).forEach((key) => {
+				responsePromises[key].reject(error);
+			});
+			responsePromises = Object.create(null);
+			requestTokens = Object.create(null);
+		},
+		listen: () => {
+			throwIfClosedOrDisposed();
+			throwIfListening();
+
+			state = ConnectionState.Listening;
+			messageReader.listen(callback);
+		}
+	};
+
+	connection.onNotification(LogTraceNotification.type, (params) => {
+		if (trace === Trace.Off) {
+			return;
+		}
+		tracer.log(params.message, trace === Trace.Verbose ? params.verbose : undefined);
+	});
+
+	return connection;
+}
+
+function isMessageReader(value: any): value is MessageReader {
+	return is.defined(value.listen) && is.undefined(value.read);
+}
+
+function isMessageWriter(value: any): value is MessageWriter {
+	return is.defined(value.write) && is.undefined(value.end);
+}
+
+export function createMessageConnection(reader: MessageReader, writer: MessageWriter, logger: Logger): MessageConnection;
+export function createMessageConnection(inputStream: NodeJS.ReadableStream, outputStream: NodeJS.WritableStream, logger: Logger): MessageConnection;
+export function createMessageConnection(input: MessageReader | NodeJS.ReadableStream, output: MessageWriter | NodeJS.WritableStream, logger: Logger): MessageConnection {
+	let reader = isMessageReader(input) ? input : new StreamMessageReader(input);
+	let writer = isMessageWriter(output) ? output : new StreamMessageWriter(output);
+	return _createMessageConnection(reader, writer, logger);
+}