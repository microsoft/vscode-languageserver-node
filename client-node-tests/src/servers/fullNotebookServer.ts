/*---------------------------------------------------------------------------------------------
 *  Copyright (c) Microsoft Corporation. All rights reserved.
 *  Licensed under the MIT License. See License.txt in the project root for license information.
 *--------------------------------------------------------------------------------------------*/

import {
	createConnection, InitializeParams, ServerCapabilities, TextDocumentSyncKind, RequestType,
	DidOpenNotebookDocumentNotification, DidChangeNotebookDocumentNotification, DidSaveNotebookDocumentNotification,
	DidCloseNotebookDocumentNotification,
	PublishDiagnosticsNotification,
	DocumentDiagnosticReport,
	NotificationType
} from 'vscode-languageserver/node';

const connection = createConnection();

console.log = connection.console.log.bind(connection.console);
console.error = connection.console.error.bind(connection.console);

const receivedNotifications: Set<string> = new Set();
namespace GotNotifiedRequest {
	export const method: 'testing/gotNotified' = 'testing/gotNotified';
	export const type = new RequestType<string, boolean, void>(method);
}

<<<<<<< HEAD
namespace ClearNotifiedRequest {
	export const method: 'testing/clearNotified' = 'testing/clearNotified';
	export const type = new RequestType<string, void, void>(method);
}

=======
namespace SetDiagnosticsNotification {
	export const method: 'testing/setDiagnostics' = 'testing/setDiagnostics';
	export const type = new NotificationType<DocumentDiagnosticReport>(method);
}

const diagnostics = new Map<string, DocumentDiagnosticReport>();

>>>>>>> 2c4e05e2
connection.onInitialize((_params: InitializeParams): any => {
	const capabilities: ServerCapabilities = {
		textDocumentSync: TextDocumentSyncKind.Full,
		notebookDocumentSync: {
			notebookSelector: [{
				notebook: { notebookType: 'jupyter-notebook' },
				cells: [{ language: 'python' }]
			}]
		},
		diagnosticProvider: {
			identifier: 'diagnostic-provider',
			documentSelector: null,
			interFileDependencies: false,
			workspaceDiagnostics: false
		}
	};
	return { capabilities };
});

connection.notebooks.synchronization.onDidOpenNotebookDocument(() => {
	receivedNotifications.add(DidOpenNotebookDocumentNotification.method);
});
connection.notebooks.synchronization.onDidChangeNotebookDocument(() => {
	receivedNotifications.add(DidChangeNotebookDocumentNotification.method);
});
connection.notebooks.synchronization.onDidSaveNotebookDocument(() => {
	receivedNotifications.add(DidSaveNotebookDocumentNotification.method);
});
connection.notebooks.synchronization.onDidCloseNotebookDocument(() => {
	receivedNotifications.add(DidCloseNotebookDocumentNotification.method);
});
connection.languages.diagnostics.on((params) => {
	receivedNotifications.add(PublishDiagnosticsNotification.method);
	const result = diagnostics.get(params.textDocument.uri) || { kind: 'unchanged', resultId: params.previousResultId || '' };
	return result;
});

connection.onRequest(GotNotifiedRequest.type, (method: string) => {
	const result = receivedNotifications.has(method);
	if (result) {
		receivedNotifications.delete(method);
	}
	return result;
});

<<<<<<< HEAD
connection.onRequest(ClearNotifiedRequest.type, (method: string) => {
	receivedNotifications.delete(method);
=======
connection.onNotification(SetDiagnosticsNotification.method, (params) => {
	diagnostics.set(params.uri, params.report);
>>>>>>> 2c4e05e2
});

// Listen on the connection
connection.listen();<|MERGE_RESOLUTION|>--- conflicted
+++ resolved
@@ -23,13 +23,11 @@
 	export const type = new RequestType<string, boolean, void>(method);
 }
 
-<<<<<<< HEAD
 namespace ClearNotifiedRequest {
 	export const method: 'testing/clearNotified' = 'testing/clearNotified';
 	export const type = new RequestType<string, void, void>(method);
 }
 
-=======
 namespace SetDiagnosticsNotification {
 	export const method: 'testing/setDiagnostics' = 'testing/setDiagnostics';
 	export const type = new NotificationType<DocumentDiagnosticReport>(method);
@@ -37,7 +35,6 @@
 
 const diagnostics = new Map<string, DocumentDiagnosticReport>();
 
->>>>>>> 2c4e05e2
 connection.onInitialize((_params: InitializeParams): any => {
 	const capabilities: ServerCapabilities = {
 		textDocumentSync: TextDocumentSyncKind.Full,
@@ -83,13 +80,12 @@
 	return result;
 });
 
-<<<<<<< HEAD
 connection.onRequest(ClearNotifiedRequest.type, (method: string) => {
 	receivedNotifications.delete(method);
-=======
+});
+
 connection.onNotification(SetDiagnosticsNotification.method, (params) => {
 	diagnostics.set(params.uri, params.report);
->>>>>>> 2c4e05e2
 });
 
 // Listen on the connection
