/* --------------------------------------------------------------------------------------------
 * Copyright (c) Microsoft Corporation. All rights reserved.
 * Licensed under the MIT License. See License.txt in the project root for license information.
 * ------------------------------------------------------------------------------------------ */

import * as assert from 'assert';

import { Duplex  } from 'stream';
import { inherits } from 'util';
import { AsyncLocalStorage } from 'async_hooks';

import { CancellationTokenSource, RequestType, RequestType3, ResponseError, NotificationType, NotificationType2, ErrorCodes } from '../main';

import * as hostConnection from '../main';
import { getCustomCancellationStrategy } from './customCancellationStrategy';
import { ParameterStructures } from '../../common/messages';
import { MessageChannel } from 'worker_threads';

interface TestDuplex extends Duplex {
}

interface TestDuplexConstructor {
	new (name?: string, dbg?: boolean): TestDuplex;
}

const TestDuplex: TestDuplexConstructor = function (): TestDuplexConstructor {
	function TestDuplex(this: any, name: string = 'ds1', dbg = false) {
		Duplex.call(this);
		this.name = name;
		this.dbg = dbg;
	}
	inherits(TestDuplex, Duplex);
	TestDuplex.prototype._write = function (this: any, chunk: string | Buffer, _encoding: string, done: Function) {
		// eslint-disable-next-line no-console
		if (this.dbg) { console.log(this.name + ': write: ' + chunk.toString()); }
		setImmediate(() => {
			this.emit('data', chunk);
		});
		done();
	};
	TestDuplex.prototype._read = function (this: any, _size: number) {
	};
	return (<any>TestDuplex) as TestDuplexConstructor;
} ();

suite('Connection', () => {

	test('Test Duplex Stream', (done) => {
		const stream = new TestDuplex('ds1');
		stream.on('data', (chunk) => {
			assert.strictEqual('Hello World', chunk.toString());
			done();
		});
		stream.write('Hello World');
	});

	test('Test Duplex Stream Connection', (done) => {
		const type = new RequestType<string, string, void>('test/handleSingleRequest');
		const duplexStream1 = new TestDuplex('ds1');
		const duplexStream2 = new TestDuplex('ds2');

		const connection = hostConnection.createMessageConnection(duplexStream1, duplexStream2, hostConnection.NullLogger);
		connection.listen();
		let counter = 0;
		let content: string = '';
		duplexStream2.on('data', (chunk) => {
			content += chunk.toString();
			if (++counter === 2) {
				assert.strictEqual(content.indexOf('Content-Length: 77'), 0);
				done();
			}
		});
		void connection.sendRequest(type, 'foo');
	});

	test('Primitive param as positional', (done) => {
		const type = new RequestType<boolean, number, void>('test/handleSingleRequest');
		const duplexStream1 = new TestDuplex('ds1');
		const duplexStream2 = new TestDuplex('ds2');

		const connection = hostConnection.createMessageConnection(duplexStream1, duplexStream2, hostConnection.NullLogger);
		connection.listen();
		let counter = 0;
		let content: string = '';
		duplexStream2.on('data', (chunk) => {
			content += chunk.toString();
			if (++counter === 2) {
				assert.ok(content.indexOf('"params":[true]') !== -1);
				done();
			}
		});
		void connection.sendRequest(type, true);
	});

	test('Array param as positional', (done) => {
		const type = new RequestType<boolean[], number, void>('test/handleSingleRequest');
		const duplexStream1 = new TestDuplex('ds1');
		const duplexStream2 = new TestDuplex('ds2');

		const connection = hostConnection.createMessageConnection(duplexStream1, duplexStream2, hostConnection.NullLogger);
		connection.listen();
		let counter = 0;
		let content: string = '';
		duplexStream2.on('data', (chunk) => {
			content += chunk.toString();
			if (++counter === 2) {
				assert.ok(content.indexOf('"params":[[true]]') !== -1);
				done();
			}
		});
		void connection.sendRequest(type, [true]);
	});

	test('Literal param as named', (done) => {
		const type = new RequestType<{ value: boolean }, number, void>('test/handleSingleRequest');
		const duplexStream1 = new TestDuplex('ds1');
		const duplexStream2 = new TestDuplex('ds2');

		const connection = hostConnection.createMessageConnection(duplexStream1, duplexStream2, hostConnection.NullLogger);
		connection.listen();
		let counter = 0;
		let content: string = '';
		duplexStream2.on('data', (chunk) => {
			content += chunk.toString();
			if (++counter === 2) {
				assert.ok(content.indexOf('"params":{"value":true}') !== -1);
				done();
			}
		});
		void connection.sendRequest(type, { value: true });
	});

	test('Literal param as positional', (done) => {
		const type = new RequestType<{ value: boolean }, number, void>('test/handleSingleRequest', ParameterStructures.byPosition);
		const duplexStream1 = new TestDuplex('ds1');
		const duplexStream2 = new TestDuplex('ds2');

		const connection = hostConnection.createMessageConnection(duplexStream1, duplexStream2, hostConnection.NullLogger);
		connection.listen();
		let counter = 0;
		let content: string = '';
		duplexStream2.on('data', (chunk) => {
			content += chunk.toString();
			if (++counter === 2) {
				assert.ok(content.indexOf('"params":[{"value":true}]') !== -1);
				done();
			}
		});
		void connection.sendRequest(type, { value: true });
	});

	test('Handle Single Request', (done) => {
		const type = new RequestType<string, string, void>('test/handleSingleRequest');
		const duplexStream1 = new TestDuplex('ds1');
		const duplexStream2 = new TestDuplex('ds2');

		const server = hostConnection.createMessageConnection(duplexStream2, duplexStream1, hostConnection.NullLogger);
		server.onRequest(type, (p1, _token) => {
			assert.strictEqual(p1, 'foo');
			return p1;
		});
		server.listen();

		const client = hostConnection.createMessageConnection(duplexStream1, duplexStream2, hostConnection.NullLogger);
		client.listen();
		void client.sendRequest(type, 'foo').then((result) => {
			assert.strictEqual(result, 'foo');
			done();
		});
	});

	test('Handle Multiple Requests', (done) => {
		const type = new RequestType<string, string, void>('test/handleSingleRequest');
		const duplexStream1 = new TestDuplex('ds1');
		const duplexStream2 = new TestDuplex('ds2');

		const server = hostConnection.createMessageConnection(duplexStream2, duplexStream1, hostConnection.NullLogger);
		server.onRequest(type, (p1, _token) => {
			return p1;
		});
		server.listen();

		const client = hostConnection.createMessageConnection(duplexStream1, duplexStream2, hostConnection.NullLogger);
		client.listen();
		const promises: Promise<string>[] = [];
		promises.push(client.sendRequest(type, 'foo'));
		promises.push(client.sendRequest(type, 'bar'));

		void Promise.all(promises).then((values) => {
			assert.strictEqual(values.length, 2);
			assert.strictEqual(values[0], 'foo');
			assert.strictEqual(values[1], 'bar');
			done();
		});
	});


	test('Unhandled Request', (done) => {
		const type = new RequestType<string, string, void>('test/handleSingleRequest');
		const duplexStream1 = new TestDuplex('ds1');
		const duplexStream2 = new TestDuplex('ds2');

		const server = hostConnection.createMessageConnection(duplexStream2, duplexStream1, hostConnection.NullLogger);
		server.listen();

		const client = hostConnection.createMessageConnection(duplexStream1, duplexStream2, hostConnection.NullLogger);
		client.listen();
		client.sendRequest(type, 'foo').then((_result) => {
		}, (error: ResponseError<any>) => {
			assert.strictEqual(error.code, ErrorCodes.MethodNotFound);
			done();
		});
	});

	test('Receives undefined param as null', (done) => {
		const type = new RequestType<string, string, void>('test/handleSingleRequest');
		const duplexStream1 = new TestDuplex('ds1');
		const duplexStream2 = new TestDuplex('ds2');

		const server = hostConnection.createMessageConnection(duplexStream2, duplexStream1, hostConnection.NullLogger);
		server.onRequest(type, (param) => {
			assert.strictEqual(param, null);
			return '';
		});
		server.listen();

		const client = hostConnection.createMessageConnection(duplexStream1, duplexStream2, hostConnection.NullLogger);
		client.listen();
		void client.sendRequest(type, undefined).then((_result) => {
			done();
		});
	});

	test('Receives null as null', (done) => {
		const type = new RequestType<string | null, string | null, void>('test/handleSingleRequest');
		const duplexStream1 = new TestDuplex('ds1');
		const duplexStream2 = new TestDuplex('ds2');

		const server = hostConnection.createMessageConnection(duplexStream2, duplexStream1, hostConnection.NullLogger);
		server.onRequest(type, (param) => {
			assert.strictEqual(param, null);
			return null;
		});
		server.listen();

		const client = hostConnection.createMessageConnection(duplexStream1, duplexStream2, hostConnection.NullLogger);
		client.listen();
		void client.sendRequest(type, null).then(result => {
			assert.deepEqual(result, null);
			done();
		});
	});

	test('Receives 0 as 0', (done) => {
 		const type = new RequestType<number, number, void>('test/handleSingleRequest');
 		const duplexStream1 = new TestDuplex('ds1');
 		const duplexStream2 = new TestDuplex('ds2');

 		const server = hostConnection.createMessageConnection(duplexStream2, duplexStream1, hostConnection.NullLogger);
 		server.onRequest(type, (param) => {
 			assert.strictEqual(param, 0);
 			return 0;
 		});
 		server.listen();

 		const client = hostConnection.createMessageConnection(duplexStream1, duplexStream2, hostConnection.NullLogger);
 		client.listen();
 		void client.sendRequest(type, 0).then(result => {
 			assert.deepEqual(result, 0);
 			done();
 		});
 	});

	const testNotification = new NotificationType<{ value: boolean }>('testNotification');
	test('Send and Receive Notification', (done) => {

		const duplexStream1 = new TestDuplex('ds1');
		const duplexStream2 = new TestDuplex('ds2');

		const server = hostConnection.createMessageConnection(duplexStream2, duplexStream1, hostConnection.NullLogger);
		server.onNotification(testNotification, (param) => {
			assert.strictEqual(param.value, true);
			done();
		});
		server.listen();

		const client = hostConnection.createMessageConnection(duplexStream1, duplexStream2, hostConnection.NullLogger);
		client.listen();
		void client.sendNotification(testNotification, { value: true });
	});

	test('Unhandled notification event', (done) => {
		const duplexStream1 = new TestDuplex('ds1');
		const duplexStream2 = new TestDuplex('ds2');

		const server = hostConnection.createMessageConnection(duplexStream2, duplexStream1, hostConnection.NullLogger);
		server.onUnhandledNotification((message) => {
			assert.strictEqual(message.method, testNotification.method);
			done();
		});
		server.listen();

		const client = hostConnection.createMessageConnection(duplexStream1, duplexStream2, hostConnection.NullLogger);
		client.listen();
		void client.sendNotification(testNotification, { value: true });
	});

	test('Dispose connection', (done) => {
		const type = new RequestType<string | null, string | null, void>('test/handleSingleRequest');
		const duplexStream1 = new TestDuplex('ds1');
		const duplexStream2 = new TestDuplex('ds2');

		const client = hostConnection.createMessageConnection(duplexStream1, duplexStream2, hostConnection.NullLogger);
		const server = hostConnection.createMessageConnection(duplexStream2, duplexStream1, hostConnection.NullLogger);
		server.onRequest(type, (_param) => {
			client.dispose();
			return '';
		});
		server.listen();

		client.listen();
		client.sendRequest(type, '').then(_result => {
			assert(false);
		}, () => {
			done();
		});
	});

	test('Disposed connection throws', (done) => {
		const duplexStream1 = new TestDuplex('ds1');
		const duplexStream2 = new TestDuplex('ds2');

		const client = hostConnection.createMessageConnection(duplexStream1, duplexStream2, hostConnection.NullLogger);
		client.listen();
		client.dispose();
		try {
			void client.sendNotification(testNotification);
			assert(false);
		} catch (error) {
			done();
		}
	});

	test('Two listen throw', (done) => {
		const duplexStream1 = new TestDuplex('ds1');
		const duplexStream2 = new TestDuplex('ds2');

		const client = hostConnection.createMessageConnection(duplexStream1, duplexStream2, hostConnection.NullLogger);
		client.listen();
		try {
			client.listen();
			assert(false);
		} catch (error) {
			done();
		}
	});

	test('Notify on connection dispose', (done) => {
		const duplexStream1 = new TestDuplex('ds1');
		const duplexStream2 = new TestDuplex('ds2');

		const client = hostConnection.createMessageConnection(duplexStream1, duplexStream2, hostConnection.NullLogger);
		client.listen();
		client.onDispose(() => {
			done();
		});
		client.dispose();
	});

	test('N params in notifications', (done) => {
		const type = new NotificationType2<number, string>('test');
		const duplexStream1 = new TestDuplex('ds1');
		const duplexStream2 = new TestDuplex('ds2');

		const server = hostConnection.createMessageConnection(duplexStream2, duplexStream1, hostConnection.NullLogger);
		server.onNotification(type, (p1, p2) => {
			assert.strictEqual(p1, 10);
			assert.strictEqual(p2, 'vscode');
			done();
		});
		server.listen();

		const client = hostConnection.createMessageConnection(duplexStream1, duplexStream2, hostConnection.NullLogger);
		client.listen();
		void client.sendNotification(type, 10, 'vscode');
	});

	test('N params in request / response', (done) => {
		const type = new RequestType3<number, number, number, number, void>('add');
		const duplexStream1 = new TestDuplex('ds1');
		const duplexStream2 = new TestDuplex('ds2');

		const server = hostConnection.createMessageConnection(duplexStream2, duplexStream1, hostConnection.NullLogger);
		server.onRequest(type, (p1, p2, p3) => {
			assert.strictEqual(p1, 10);
			assert.strictEqual(p2, 20);
			assert.strictEqual(p3, 30);
			return p1 + p2 + p3;
		});
		server.listen();

		const client = hostConnection.createMessageConnection(duplexStream1, duplexStream2, hostConnection.NullLogger);
		client.listen();
		client.sendRequest(type, 10, 20, 30).then(result => {
			assert.strictEqual(result, 60);
			done();
		}, () => {
			assert(false);
			done();
		});
	});

	test('N params in request / response with token', (done) => {
		const type = new RequestType3<number, number, number, number, void>('add');
		const duplexStream1 = new TestDuplex('ds1');
		const duplexStream2 = new TestDuplex('ds2');

		const server = hostConnection.createMessageConnection(duplexStream2, duplexStream1, hostConnection.NullLogger);
		server.onRequest(type, (p1, p2, p3, _token) => {
			assert.strictEqual(p1, 10);
			assert.strictEqual(p2, 20);
			assert.strictEqual(p3, 30);
			return p1 + p2 + p3;
		});
		server.listen();

		const client = hostConnection.createMessageConnection(duplexStream1, duplexStream2, hostConnection.NullLogger);
		const token = new CancellationTokenSource().token;
		client.listen();
		client.sendRequest(type, 10, 20, 30, token).then(result => {
			assert.strictEqual(result, 60);
			done();
		}, () => {
			assert(false);
			done();
		});
	});

	test('One Param as array in request', (done) => {
		const type = new RequestType<number[], number, void>('add', ParameterStructures.byPosition);
		const duplexStream1 = new TestDuplex('ds1');
		const duplexStream2 = new TestDuplex('ds2');

		const server = hostConnection.createMessageConnection(duplexStream2, duplexStream1, hostConnection.NullLogger);
		server.onRequest(type, (p1) => {
			assert(Array.isArray(p1));
			assert.strictEqual(p1[0], 10);
			assert.strictEqual(p1[1], 20);
			assert.strictEqual(p1[2], 30);
			return 60;
		});
		server.listen();

		const client = hostConnection.createMessageConnection(duplexStream1, duplexStream2, hostConnection.NullLogger);
		const token = new CancellationTokenSource().token;
		client.listen();
		client.sendRequest(type, [10, 20, 30], token).then(result => {
			assert.strictEqual(result, 60);
			done();
		}, () => {
			assert(false);
			done();
		});
	});

	test('One Param as array in notification', (done) => {
		const type = new NotificationType<number[]>('add', ParameterStructures.byPosition);
		const duplexStream1 = new TestDuplex('ds1');
		const duplexStream2 = new TestDuplex('ds2');

		const server = hostConnection.createMessageConnection(duplexStream2, duplexStream1, hostConnection.NullLogger);
		server.onNotification(type, (p1) => {
			assert(Array.isArray(p1));
			assert.strictEqual(p1[0], 10);
			assert.strictEqual(p1[1], 20);
			assert.strictEqual(p1[2], 30);
			done();
		});
		server.listen();

		const client = hostConnection.createMessageConnection(duplexStream1, duplexStream2, hostConnection.NullLogger);
		client.listen();
		void client.sendNotification(type, [10, 20, 30]);
	});

	test('Untyped request / response', (done) => {
		const duplexStream1 = new TestDuplex('ds1');
		const duplexStream2 = new TestDuplex('ds2');

		const server = hostConnection.createMessageConnection(duplexStream2, duplexStream1, hostConnection.NullLogger);
		server.onRequest('test', (p1, p2, p3, _token) => {
			assert.strictEqual(p1, 10);
			assert.strictEqual(p2, 20);
			assert.strictEqual(p3, 30);
			return p1 + p2 + p3;
		});
		server.listen();

		const client = hostConnection.createMessageConnection(duplexStream1, duplexStream2, hostConnection.NullLogger);
		const token = new CancellationTokenSource().token;
		client.listen();
		client.sendRequest('test', 10, 20, 30, token).then((result) => {
			assert.strictEqual(result, 60);
			done();
		}, () => {
			assert(false);
			done();
		});
	});

	test('Untyped request / response with parameter structure', (done) => {
		const duplexStream1 = new TestDuplex('ds1');
		const duplexStream2 = new TestDuplex('ds2');

		const server = hostConnection.createMessageConnection(duplexStream2, duplexStream1, hostConnection.NullLogger);
		server.onRequest('test', (p1, _token) => {
			assert.strictEqual(p1.value, 10);
			return p1.value;
		});
		server.listen();

		const client = hostConnection.createMessageConnection(duplexStream1, duplexStream2, hostConnection.NullLogger);
		const token = new CancellationTokenSource().token;
		client.listen();
		client.sendRequest('test', ParameterStructures.byPosition, { value: 10 }, token).then((result) => {
			assert.strictEqual(result, 10);
			done();
		}, () => {
			assert(false);
			done();
		});
	});

	test('Cancellation token is undefined', (done) => {
		const type = new RequestType3<number, number, number, number, void>('add');
		const duplexStream1 = new TestDuplex('ds1');
		const duplexStream2 = new TestDuplex('ds2');

		const server = hostConnection.createMessageConnection(duplexStream2, duplexStream1, hostConnection.NullLogger);
		server.onRequest(type, (p1, p2, p3, _token) => {
			assert.strictEqual(p1, 10);
			assert.strictEqual(p2, 20);
			assert.strictEqual(p3, 30);
			return p1 + p2 + p3;
		});
		server.listen();

		const client = hostConnection.createMessageConnection(duplexStream1, duplexStream2, hostConnection.NullLogger);
		client.listen();
		client.sendRequest(type, 10, 20, 30, undefined).then(result => {
			assert.strictEqual(result, 60);
			done();
		}, () => {
			assert(false);
			done();
		});
	});

	test('Missing params in request', (done) => {
		const type = new RequestType3<number, number, number, number, void>('add');
		const duplexStream1 = new TestDuplex('ds1');
		const duplexStream2 = new TestDuplex('ds2');

		const server = hostConnection.createMessageConnection(duplexStream2, duplexStream1, hostConnection.NullLogger);
		server.onRequest(type, (p1, p2, p3, _token) => {
			assert.strictEqual(p1, 10);
			assert.strictEqual(p2, 20);
			assert.strictEqual(p3, null);
			return p1 + p2;
		});
		server.listen();

		const client = hostConnection.createMessageConnection(duplexStream1, duplexStream2, hostConnection.NullLogger);
		client.listen();
		(client.sendRequest as Function)(type, 10, 20).then((result: any) => {
			assert.strictEqual(result, 30);
			done();
		}, () => {
			assert(false);
			done();
		});
	});

	test('Missing params in notifications', (done) => {
		const type = new NotificationType2<number, string>('test');
		const duplexStream1 = new TestDuplex('ds1');
		const duplexStream2 = new TestDuplex('ds2');

		const server = hostConnection.createMessageConnection(duplexStream2, duplexStream1, hostConnection.NullLogger);
		server.onNotification(type, (p1, p2) => {
			assert.strictEqual(p1, 10);
			assert.strictEqual(p2, null);
			done();
		});
		server.listen();

		const client = hostConnection.createMessageConnection(duplexStream1, duplexStream2, hostConnection.NullLogger);
		client.listen();
		(client.sendNotification as Function)(type, 10);
	});

	test('Regular Cancellation', (done) => {
		const type = new hostConnection.RequestType0<void, void>('cancelTest');
		const duplexStream1 = new TestDuplex('ds1');
		const duplexStream2 = new TestDuplex('ds2');

		const source = new CancellationTokenSource();
		const server = hostConnection.createMessageConnection(duplexStream2, duplexStream1, hostConnection.NullLogger);
		server.onRequest(type, async t => {
			source.cancel();

			while (!t.isCancellationRequested) {
				// regular cancellation requires async for it to work
				await delay(0);
			}

			done();
		});
		server.listen();

		const client = hostConnection.createMessageConnection(duplexStream1, duplexStream2, hostConnection.NullLogger);
		client.listen();
		void client.sendRequest(type, source.token);

		function delay(ms: number) {
			return new Promise(resolve => setTimeout(resolve, ms));
		}
	});

	test('Custom Cancellation', (done) => {
		const type = new hostConnection.RequestType0<void, void>('cancelTest');
		const duplexStream1 = new TestDuplex('ds1');
		const duplexStream2 = new TestDuplex('ds2');

		const source = new CancellationTokenSource();
		const strategy = getCustomCancellationStrategy();
		const options = { cancellationStrategy: strategy };

		const server = hostConnection.createMessageConnection(duplexStream2, duplexStream1, hostConnection.NullLogger, options);
		server.onRequest(type, t => {
			source.cancel();

			while (!t.isCancellationRequested) {
				// custom cancellation that doesn't require async to work
			}

			strategy.dispose();
			done();
		});
		server.listen();

		const client = hostConnection.createMessageConnection(duplexStream1, duplexStream2, hostConnection.NullLogger, options);
		client.listen();
		void client.sendRequest(type, source.token);
	});

<<<<<<< HEAD
	test('Uses custom message handler', (done) => {
		let type = new RequestType<number, number, void>('test/handleSingleRequest');
		let duplexStream1 = new TestDuplex('ds1');
		let duplexStream2 = new TestDuplex('ds2');

		const asyncLocalStorage = new AsyncLocalStorage();

		let server = hostConnection.createMessageConnection(duplexStream2, duplexStream1, hostConnection.NullLogger, {
			messageStrategy: {
				handleMessage(message, next) {
					asyncLocalStorage.run(1, () => next(message));
				}
			}
		});
		server.onRequest(type, (_p1, _token) => {
			return asyncLocalStorage.getStore();
		});
		server.listen();

		let client = hostConnection.createMessageConnection(duplexStream1, duplexStream2, hostConnection.NullLogger);
		client.listen();
		void client.sendRequest(type, 0).then((res) => {
			assert.strictEqual(res, 1);
			done();
		});
=======
	test('Message ports', async () => {
		const type = new RequestType<string, string, void>('test/handleSingleRequest');
		const messageChannel = new MessageChannel();
		const clientPort = messageChannel.port1;
		const serverPort = messageChannel.port2;
		const server = hostConnection.createMessageConnection(new hostConnection.PortMessageReader(serverPort), new hostConnection.PortMessageWriter(serverPort));
		server.onRequest(type, (param) => {
			assert.strictEqual(param, 'foo');
			return param;
		});
		server.listen();

		const client = hostConnection.createMessageConnection(new hostConnection.PortMessageReader(clientPort), new hostConnection.PortMessageWriter(clientPort));
		client.listen();
		const result = await client.sendRequest(type, 'foo');
		assert.strictEqual(result, 'foo');
		clientPort.unref();
		serverPort.unref();
>>>>>>> 8de18fae
	});
});<|MERGE_RESOLUTION|>--- conflicted
+++ resolved
@@ -654,7 +654,6 @@
 		void client.sendRequest(type, source.token);
 	});
 
-<<<<<<< HEAD
 	test('Uses custom message handler', (done) => {
 		let type = new RequestType<number, number, void>('test/handleSingleRequest');
 		let duplexStream1 = new TestDuplex('ds1');
@@ -680,7 +679,8 @@
 			assert.strictEqual(res, 1);
 			done();
 		});
-=======
+	});
+
 	test('Message ports', async () => {
 		const type = new RequestType<string, string, void>('test/handleSingleRequest');
 		const messageChannel = new MessageChannel();
@@ -699,6 +699,5 @@
 		assert.strictEqual(result, 'foo');
 		clientPort.unref();
 		serverPort.unref();
->>>>>>> 8de18fae
 	});
 });