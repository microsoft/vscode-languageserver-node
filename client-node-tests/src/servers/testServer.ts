/*---------------------------------------------------------------------------------------------
 *  Copyright (c) Microsoft Corporation. All rights reserved.
 *  Licensed under the MIT License. See License.txt in the project root for license information.
 *--------------------------------------------------------------------------------------------*/

import * as assert from 'assert';
import {
	createConnection, InitializeParams, ServerCapabilities, CompletionItemKind, ResourceOperationKind, FailureHandlingKind,
	DiagnosticTag, CompletionItemTag, TextDocumentSyncKind, MarkupKind, SignatureHelp, SignatureInformation, ParameterInformation,
	Location, Range, DocumentHighlight, DocumentHighlightKind, CodeAction, Command, TextEdit, Position, DocumentLink,
	ColorInformation, Color, ColorPresentation, FoldingRange, SelectionRange, SymbolKind, ProtocolRequestType, WorkDoneProgress,
	InlineValueText, InlineValueVariableLookup, InlineValueEvaluatableExpression,
	WorkDoneProgressCreateRequest, WillCreateFilesRequest, WillRenameFilesRequest, WillDeleteFilesRequest, DidDeleteFilesNotification,
	DidRenameFilesNotification, DidCreateFilesNotification, Proposed, ProposedFeatures, Diagnostic, DiagnosticSeverity, TypeHierarchyItem
} from '../../../server/node';

import { URI } from 'vscode-uri';
import { $DiagnosticClientCapabilities } from 'vscode-languageserver-protocol/src/common/proposed.diagnostic';

const connection: ProposedFeatures.Connection = createConnection(ProposedFeatures.all);

console.log = connection.console.log.bind(connection.console);
console.error = connection.console.error.bind(connection.console);

connection.onInitialize((params: InitializeParams): any => {
	assert.equal((params.capabilities.workspace as any).applyEdit, true);
	assert.equal(params.capabilities.workspace!.workspaceEdit!.documentChanges, true);
	assert.deepEqual(params.capabilities.workspace!.workspaceEdit!.resourceOperations, [ResourceOperationKind.Create, ResourceOperationKind.Rename, ResourceOperationKind.Delete]);
	assert.equal(params.capabilities.workspace!.workspaceEdit!.failureHandling, FailureHandlingKind.TextOnlyTransactional);
	assert.equal(params.capabilities.textDocument!.completion!.completionItem!.deprecatedSupport, true);
	assert.equal(params.capabilities.textDocument!.completion!.completionItem!.preselectSupport, true);
	assert.equal(params.capabilities.textDocument!.completion!.completionItem!.tagSupport!.valueSet.length, 1);
	assert.equal(params.capabilities.textDocument!.completion!.completionItem!.tagSupport!.valueSet[0], CompletionItemTag.Deprecated);
	assert.equal(params.capabilities.textDocument!.signatureHelp!.signatureInformation!.parameterInformation!.labelOffsetSupport, true);
	assert.equal(params.capabilities.textDocument!.definition!.linkSupport, true);
	assert.equal(params.capabilities.textDocument!.declaration!.linkSupport, true);
	assert.equal(params.capabilities.textDocument!.implementation!.linkSupport, true);
	assert.equal(params.capabilities.textDocument!.typeDefinition!.linkSupport, true);
	assert.equal(params.capabilities.textDocument!.rename!.prepareSupport, true);
	assert.equal(params.capabilities.textDocument!.publishDiagnostics!.relatedInformation, true);
	assert.equal(params.capabilities.textDocument!.publishDiagnostics!.tagSupport!.valueSet.length, 2);
	assert.equal(params.capabilities.textDocument!.publishDiagnostics!.tagSupport!.valueSet[0], DiagnosticTag.Unnecessary);
	assert.equal(params.capabilities.textDocument!.publishDiagnostics!.tagSupport!.valueSet[1], DiagnosticTag.Deprecated);
	assert.equal(params.capabilities.textDocument!.documentLink!.tooltipSupport, true);

	const valueSet = params.capabilities.textDocument!.completion!.completionItemKind!.valueSet!;
	assert.equal(valueSet[0], 1);
	assert.equal(valueSet[valueSet.length - 1], CompletionItemKind.TypeParameter);
	assert.equal(params.capabilities.workspace!.fileOperations!.willCreate, true);

	const diagnosticClientCapabilities = (params.capabilities as $DiagnosticClientCapabilities).textDocument!.diagnostic;
	assert.equal(diagnosticClientCapabilities?.dynamicRegistration, true);
	assert.equal(diagnosticClientCapabilities?.relatedDocumentSupport, false);

	const capabilities: ServerCapabilities & Proposed.$DiagnosticServerCapabilities = {
		textDocumentSync: TextDocumentSyncKind.Full,
		definitionProvider: true,
		hoverProvider: true,
		completionProvider: { resolveProvider: true, triggerCharacters: ['"', ':'] },
		signatureHelpProvider: {
			triggerCharacters: [':'],
			retriggerCharacters: [':']
		},
		referencesProvider: true,
		documentHighlightProvider: true,
		codeActionProvider: {
			resolveProvider: true
		},
		documentFormattingProvider: true,
		documentRangeFormattingProvider: true,
		documentOnTypeFormattingProvider: {
			firstTriggerCharacter: ':'
		},
		renameProvider: {
			prepareProvider: true
		},
		documentLinkProvider: {
			resolveProvider: true
		},
		colorProvider: true,
		declarationProvider: true,
		foldingRangeProvider: true,
		implementationProvider: true,
		selectionRangeProvider: true,
		inlineValuesProvider: {},
		typeDefinitionProvider: true,
		callHierarchyProvider: true,
		semanticTokensProvider: {
			legend: {
				tokenTypes: [],
				tokenModifiers: []
			},
			range: true,
			full: {
				delta: true
			}
		},
		workspace: {
			fileOperations: {
				// Static reg is folders + .txt files with operation kind in the path
				didCreate: {
					filters: [{ scheme: 'file-test', pattern: { glob: '**/created-static/**{/,/*.txt}' } }]
				},
				didRename: {
					filters: [
						{ scheme: 'file-test', pattern: { glob: '**/renamed-static/**/', matches: 'folder' } },
						{ scheme: 'file-test', pattern: { glob: '**/renamed-static/**/*.txt', matches: 'file' } },
						// Additionally, to ensure we detect file types correctly, subscribe to only files in
						// this folder.
						{ scheme: 'file-test', pattern: { glob: '**/only-files/**/*', matches: 'file' } }
					]
				},
				didDelete: {
					filters: [
						{ scheme: 'file-test', pattern: { glob: '**/deleted-static/**{/,/*.txt}' } },
						// Additionally, to ensure we detect file types correctly, subscribe to only files in
						// this folder.
						{ scheme: 'file-test', pattern: { glob: '**/only-files/**/*', matches: 'file' } }
					]
				},
				willCreate: {
					filters: [{ scheme: 'file-test', pattern: { glob: '**/created-static/**{/,/*.txt}' } }]
				},
				willRename: {
					filters: [
						{ scheme: 'file-test', pattern: { glob: '**/renamed-static/**/', matches: 'folder' } },
						{ scheme: 'file-test', pattern: { glob: '**/renamed-static/**/*.txt', matches: 'file' } }
					]
				},
				willDelete: {
					filters: [{ scheme: 'file-test', pattern: { glob: '**/deleted-static/**{/,/*.txt}' } }]
				},
			},
		},
		linkedEditingRangeProvider: true,
		diagnosticProvider: {
			identifier: 'da348dc5-c30a-4515-9d98-31ff3be38d14',
			interFileDependencies: true,
			workspaceDiagnostics: true
		},
		typeHierarchyProvider: true
	};
	return { capabilities, customResults: { hello: 'world' } };
});

connection.onInitialized(() => {
	// Dynamic reg is folders + .js files with operation kind in the path
<<<<<<< HEAD
	connection.client.register(DidCreateFilesNotification.type, {
		filters: [{ scheme: 'file-test', pattern: { glob: '**/created-dynamic/**{/,/*.js}' } }]
=======
	void connection.client.register(DidCreateFilesNotification.type, {
		filters: [{ scheme: 'file', pattern: { glob: '**/created-dynamic/**{/,/*.js}' } }]
>>>>>>> 063baef2
	});
	void connection.client.register(DidRenameFilesNotification.type, {
		filters: [
			{ scheme: 'file-test', pattern: { glob: '**/renamed-dynamic/**/', matches: 'folder' } },
			{ scheme: 'file-test', pattern: { glob: '**/renamed-dynamic/**/*.js', matches: 'file' } }
		]
	});
<<<<<<< HEAD
	connection.client.register(DidDeleteFilesNotification.type, {
		filters: [{ scheme: 'file-test', pattern: { glob: '**/deleted-dynamic/**{/,/*.js}' } }]
	});
	connection.client.register(WillCreateFilesRequest.type, {
		filters: [{ scheme: 'file-test', pattern: { glob: '**/created-dynamic/**{/,/*.js}' } }]
=======
	void connection.client.register(DidDeleteFilesNotification.type, {
		filters: [ { scheme: 'file', pattern: { glob: '**/deleted-dynamic/**{/,/*.js}' } }]
	});
	void connection.client.register(WillCreateFilesRequest.type, {
		filters: [{ scheme: 'file', pattern: { glob: '**/created-dynamic/**{/,/*.js}' } }]
>>>>>>> 063baef2
	});
	void connection.client.register(WillRenameFilesRequest.type, {
		filters: [
			{ scheme: 'file-test', pattern: { glob: '**/renamed-dynamic/**/', matches: 'folder' } },
			{ scheme: 'file-test', pattern: { glob: '**/renamed-dynamic/**/*.js', matches: 'file' } }
		]
	});
<<<<<<< HEAD
	connection.client.register(WillDeleteFilesRequest.type, {
		filters: [{ scheme: 'file-test', pattern: { glob: '**/deleted-dynamic/**{/,/*.js}' } }]
=======
	void connection.client.register(WillDeleteFilesRequest.type, {
		filters: [{scheme: 'file', pattern: { glob: '**/deleted-dynamic/**{/,/*.js}' } }]
>>>>>>> 063baef2
	});
});

//const type: typeof SemanticTokensRegistrationType.type = WillDeleteFilesRequest.type;

connection.onDeclaration((params) => {
	assert.equal(params.position.line, 1);
	assert.equal(params.position.character, 1);
	return { uri: params.textDocument.uri, range: { start: { line: 1, character: 1}, end: {line: 1, character: 2 }}};
});

connection.onDefinition((params) => {
	assert.equal(params.position.line, 1);
	assert.equal(params.position.character, 1);
	return { uri: params.textDocument.uri, range: { start: { line: 0, character: 0}, end: {line: 0, character: 1 }}};
});

connection.onHover((_params) => {
	return {
		contents: {
			kind: MarkupKind.PlainText,
			value: 'foo'
		}
	};
});

connection.onCompletion((_params) => {
	return [
		{ label: 'item', insertText: 'text' }
	];
});

connection.onCompletionResolve((item) => {
	item.detail = 'detail';
	return item;
});

connection.onSignatureHelp((_params) => {
	const result: SignatureHelp = {
		signatures: [
			SignatureInformation.create('label', 'doc', ParameterInformation.create('label', 'doc'))
		],
		activeSignature: 1,
		activeParameter: 1
	};
	return result;
});

connection.onReferences((params) => {
	return [
		Location.create(params.textDocument.uri, Range.create(0,0,0,0)),
		Location.create(params.textDocument.uri, Range.create(1,1,1,1))
	];
});

connection.onDocumentHighlight((_params) => {
	return [
		DocumentHighlight.create(Range.create(2, 2, 2, 2), DocumentHighlightKind.Read)
	];
});

connection.onCodeAction((_params) => {
	return [
		CodeAction.create('title', Command.create('title', 'id'))
	];
});

connection.onCodeActionResolve((codeAction) => {
	codeAction.title = 'resolved';
	return codeAction;
});

connection.onDocumentFormatting((_params) => {
	return [
		TextEdit.insert(Position.create(0, 0), 'insert')
	];
});

connection.onDocumentRangeFormatting((_params) => {
	return [
		TextEdit.del(Range.create(1, 1, 1, 2))
	];
});

connection.onDocumentOnTypeFormatting((_params) => {
	return [
		TextEdit.replace(Range.create(2, 2, 2, 3), 'replace')
	];
});

connection.onPrepareRename((_params) => {
	return Range.create(1, 1, 1, 2);
});

connection.onRenameRequest((_params) => {
	return { documentChanges: [] };
});

connection.onDocumentLinks((_params) => {
	return [
		DocumentLink.create(Range.create(1, 1, 1, 2))
	];
});

connection.onDocumentLinkResolve((link) => {
	link.target = URI.file('/target.txt').toString();
	return link;
});

connection.onDocumentColor((_params) => {
	return [
		ColorInformation.create(Range.create(1, 1, 1, 2), Color.create(1, 2, 3, 4))
	];
});

connection.onColorPresentation((_params) => {
	return [
		ColorPresentation.create('label')
	];
});

connection.onFoldingRanges((_params) => {
	return [
		FoldingRange.create(1,2)
	];
});

connection.onImplementation((params) => {
	assert.equal(params.position.line, 1);
	assert.equal(params.position.character, 1);
	return { uri: params.textDocument.uri, range: { start: { line: 2, character: 2}, end: {line: 3, character: 3 }}};
});

connection.onSelectionRanges((_params) => {
	return [
		SelectionRange.create(Range.create(1,2,3,4))
	];
});

let lastFileOperationRequest: unknown;
connection.workspace.onDidCreateFiles((params) => { lastFileOperationRequest = { type: 'create', params }; });
connection.workspace.onDidRenameFiles((params) => { lastFileOperationRequest = { type: 'rename', params }; });
connection.workspace.onDidDeleteFiles((params) => { lastFileOperationRequest = { type: 'delete', params }; });

connection.onRequest(
	new ProtocolRequestType<null, null, never, any, any>('testing/lastFileOperationRequest'),
	() => {
		return lastFileOperationRequest;
	},
);

connection.workspace.onWillCreateFiles((params) => {
	const createdFilenames = params.files.map((f) => `${f.uri}`).join('\n');
	return {
		documentChanges: [{
			textDocument: { uri: '/dummy-edit', version: null },
			edits: [
				TextEdit.insert(Position.create(0, 0), `WILL CREATE:\n${createdFilenames}`),
			]
		}],
	};
});

connection.workspace.onWillRenameFiles((params) => {
	const renamedFilenames = params.files.map((f) => `${f.oldUri} -> ${f.newUri}`).join('\n');
	return {
		documentChanges: [{
			textDocument: { uri: '/dummy-edit', version: null },
			edits: [
				TextEdit.insert(Position.create(0, 0), `WILL RENAME:\n${renamedFilenames}`),
			]
		}],
	};
});

connection.workspace.onWillDeleteFiles((params) => {
	const deletedFilenames = params.files.map((f) => `${f.uri}`).join('\n');
	return {
		documentChanges: [{
			textDocument: { uri: '/dummy-edit', version: null },
			edits: [
				TextEdit.insert(Position.create(0, 0), `WILL DELETE:\n${deletedFilenames}`),
			]
		}],
	};
});

connection.onTypeDefinition((params) => {
	assert.equal(params.position.line, 1);
	assert.equal(params.position.character, 1);
	return { uri: params.textDocument.uri, range: { start: { line: 2, character: 2}, end: {line: 3, character: 3 }}};
});

connection.languages.callHierarchy.onPrepare((params) => {
	return [
		{
			kind: SymbolKind.Function,
			name: 'name',
			range: Range.create(1, 1, 1, 1),
			selectionRange: Range.create(2, 2, 2, 2),
			uri: params.textDocument.uri
		}
	];
});

connection.languages.callHierarchy.onIncomingCalls((params) => {
	return [
		{
			from: params.item,
			fromRanges: [ Range.create(1, 1, 1, 1)]
		}
	];
});

connection.languages.callHierarchy.onOutgoingCalls((params) => {
	return [
		{
			to: params.item,
			fromRanges: [ Range.create(1, 1, 1, 1)]
		}
	];
});

connection.languages.semanticTokens.onRange(() => {
	return {
		resultId: '1',
		data: []
	};
});

connection.languages.semanticTokens.on(() => {
	return {
		resultId: '2',
		data: []
	};
});

connection.languages.semanticTokens.onDelta(() => {
	return {
		resultId: '3',
		data: []
	};
});

connection.languages.onLinkedEditingRange(() => {
	return {
		ranges: [ Range.create(1,1,1,1)],
		wordPattern: '\\w'
	};
});

connection.languages.diagnostics.on(() => {
	return {
		kind: Proposed.DocumentDiagnosticReportKind.full,
		items: [
			Diagnostic.create(Range.create(1, 1, 1, 1), 'diagnostic', DiagnosticSeverity.Error)
		]
	};
});

connection.languages.diagnostics.onWorkspace(() => {
	return {
		items: [ {
			kind: Proposed.DocumentDiagnosticReportKind.full,
			uri: 'uri',
			version: 1,
			items: [
				Diagnostic.create(Range.create(1, 1, 1, 1), 'diagnostic', DiagnosticSeverity.Error)
			]
		}]
	};
});

const typeHierarchySample = {
	superTypes: [] as TypeHierarchyItem[],
	subTypes: [] as TypeHierarchyItem[]
};
connection.languages.typeHierarchy.onPrepare((params) => {
	const currentItem = {
		kind: SymbolKind.Class,
		name: 'ClazzB',
		range: Range.create(1, 1, 1, 1),
		selectionRange: Range.create(2, 2, 2, 2),
		uri: params.textDocument.uri
	} as TypeHierarchyItem;
	typeHierarchySample.superTypes = [ {...currentItem, name: 'classA', uri: 'uri-for-A'}];
	typeHierarchySample.subTypes = [ {...currentItem, name: 'classC', uri: 'uri-for-C'}];
	return [currentItem];
});

connection.languages.typeHierarchy.onSupertypes((_params) => {
	return typeHierarchySample.superTypes;
});

connection.languages.typeHierarchy.onSubtypes((_params) => {
	return typeHierarchySample.subTypes;
});

connection.languages.inlineValues.on((_params) => {
	return [
		InlineValueText.create(Range.create(1, 2, 3, 4), 'text'),
		InlineValueVariableLookup.create(Range.create(1, 2, 3, 4), 'variableName', false),
		InlineValueEvaluatableExpression.create(Range.create(1, 2, 3, 4), 'expression'),
	];
});

connection.onRequest(
	new ProtocolRequestType<null, null, never, any, any>('testing/sendSampleProgress'),
	async (_, __) => {
		const progressToken = 'TEST-PROGRESS-TOKEN';
		await connection.sendRequest(WorkDoneProgressCreateRequest.type, { token: progressToken });
		connection.sendProgress(WorkDoneProgress.type, progressToken, { kind: 'begin', title: 'Test Progress' });
		connection.sendProgress(WorkDoneProgress.type, progressToken, { kind: 'report', percentage: 50, message: 'Halfway!' });
		connection.sendProgress(WorkDoneProgress.type, progressToken, { kind: 'end', message: 'Completed!' });
	},
);

// Listen on the connection
connection.listen();<|MERGE_RESOLUTION|>--- conflicted
+++ resolved
@@ -145,13 +145,8 @@
 
 connection.onInitialized(() => {
 	// Dynamic reg is folders + .js files with operation kind in the path
-<<<<<<< HEAD
-	connection.client.register(DidCreateFilesNotification.type, {
+	void connection.client.register(DidCreateFilesNotification.type, {
 		filters: [{ scheme: 'file-test', pattern: { glob: '**/created-dynamic/**{/,/*.js}' } }]
-=======
-	void connection.client.register(DidCreateFilesNotification.type, {
-		filters: [{ scheme: 'file', pattern: { glob: '**/created-dynamic/**{/,/*.js}' } }]
->>>>>>> 063baef2
 	});
 	void connection.client.register(DidRenameFilesNotification.type, {
 		filters: [
@@ -159,19 +154,11 @@
 			{ scheme: 'file-test', pattern: { glob: '**/renamed-dynamic/**/*.js', matches: 'file' } }
 		]
 	});
-<<<<<<< HEAD
-	connection.client.register(DidDeleteFilesNotification.type, {
+	void connection.client.register(DidDeleteFilesNotification.type, {
 		filters: [{ scheme: 'file-test', pattern: { glob: '**/deleted-dynamic/**{/,/*.js}' } }]
 	});
-	connection.client.register(WillCreateFilesRequest.type, {
+	void connection.client.register(WillCreateFilesRequest.type, {
 		filters: [{ scheme: 'file-test', pattern: { glob: '**/created-dynamic/**{/,/*.js}' } }]
-=======
-	void connection.client.register(DidDeleteFilesNotification.type, {
-		filters: [ { scheme: 'file', pattern: { glob: '**/deleted-dynamic/**{/,/*.js}' } }]
-	});
-	void connection.client.register(WillCreateFilesRequest.type, {
-		filters: [{ scheme: 'file', pattern: { glob: '**/created-dynamic/**{/,/*.js}' } }]
->>>>>>> 063baef2
 	});
 	void connection.client.register(WillRenameFilesRequest.type, {
 		filters: [
@@ -179,13 +166,8 @@
 			{ scheme: 'file-test', pattern: { glob: '**/renamed-dynamic/**/*.js', matches: 'file' } }
 		]
 	});
-<<<<<<< HEAD
-	connection.client.register(WillDeleteFilesRequest.type, {
+	void connection.client.register(WillDeleteFilesRequest.type, {
 		filters: [{ scheme: 'file-test', pattern: { glob: '**/deleted-dynamic/**{/,/*.js}' } }]
-=======
-	void connection.client.register(WillDeleteFilesRequest.type, {
-		filters: [{scheme: 'file', pattern: { glob: '**/deleted-dynamic/**{/,/*.js}' } }]
->>>>>>> 063baef2
 	});
 });
 
