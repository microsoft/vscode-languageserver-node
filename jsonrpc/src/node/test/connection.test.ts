/* --------------------------------------------------------------------------------------------
 * Copyright (c) Microsoft Corporation. All rights reserved.
 * Licensed under the MIT License. See License.txt in the project root for license information.
 * ------------------------------------------------------------------------------------------ */

import * as assert from 'assert';

import { Duplex  } from 'stream';
import { inherits } from 'util';

import { CancellationTokenSource, RequestType, RequestType3, ResponseError, NotificationType, NotificationType2, ErrorCodes } from '../main';

import * as hostConnection from '../main';
import { getCustomCancellationStrategy } from './customCancellationStrategy';
import { ParameterStructures } from '../../common/messages';
<<<<<<< HEAD
import { AsyncLocalStorage } from 'async_hooks';
import { MessageChannel } from 'worker_threads';
=======
>>>>>>> 3b6f3616

interface TestDuplex extends Duplex {
}

interface TestDuplexConstructor {
	new (name?: string, dbg?: boolean): TestDuplex;
}

const TestDuplex: TestDuplexConstructor = function (): TestDuplexConstructor {
	function TestDuplex(this: any, name: string = 'ds1', dbg = false) {
		Duplex.call(this);
		this.name = name;
		this.dbg = dbg;
	}
	inherits(TestDuplex, Duplex);
	TestDuplex.prototype._write = function (this: any, chunk: string | Buffer, _encoding: string, done: Function) {
		// eslint-disable-next-line no-console
		if (this.dbg) { console.log(this.name + ': write: ' + chunk.toString()); }
		setImmediate(() => {
			this.emit('data', chunk);
		});
		done();
	};
	TestDuplex.prototype._read = function (this: any, _size: number) {
	};
	return (<any>TestDuplex) as TestDuplexConstructor;
} ();

suite('Connection', () => {

	test('Test Duplex Stream', (done) => {
		const stream = new TestDuplex('ds1');
		stream.on('data', (chunk) => {
			assert.strictEqual('Hello World', chunk.toString());
			done();
		});
		stream.write('Hello World');
	});

	test('Test Duplex Stream Connection', (done) => {
		const type = new RequestType<string, string, void>('test/handleSingleRequest');
		const duplexStream1 = new TestDuplex('ds1');
		const duplexStream2 = new TestDuplex('ds2');

		const connection = hostConnection.createMessageConnection(duplexStream1, duplexStream2, hostConnection.NullLogger);
		connection.listen();
		let counter = 0;
		let content: string = '';
		duplexStream2.on('data', (chunk) => {
			content += chunk.toString();
			if (++counter === 2) {
				assert.strictEqual(content.indexOf('Content-Length: 77'), 0);
				done();
			}
		});
		void connection.sendRequest(type, 'foo');
	});

	test('Primitive param as positional', (done) => {
		const type = new RequestType<boolean, number, void>('test/handleSingleRequest');
		const duplexStream1 = new TestDuplex('ds1');
		const duplexStream2 = new TestDuplex('ds2');

		const connection = hostConnection.createMessageConnection(duplexStream1, duplexStream2, hostConnection.NullLogger);
		connection.listen();
		let counter = 0;
		let content: string = '';
		duplexStream2.on('data', (chunk) => {
			content += chunk.toString();
			if (++counter === 2) {
				assert.ok(content.indexOf('"params":[true]') !== -1);
				done();
			}
		});
		void connection.sendRequest(type, true);
	});

	test('Array param as positional', (done) => {
		const type = new RequestType<boolean[], number, void>('test/handleSingleRequest');
		const duplexStream1 = new TestDuplex('ds1');
		const duplexStream2 = new TestDuplex('ds2');

		const connection = hostConnection.createMessageConnection(duplexStream1, duplexStream2, hostConnection.NullLogger);
		connection.listen();
		let counter = 0;
		let content: string = '';
		duplexStream2.on('data', (chunk) => {
			content += chunk.toString();
			if (++counter === 2) {
				assert.ok(content.indexOf('"params":[[true]]') !== -1);
				done();
			}
		});
		void connection.sendRequest(type, [true]);
	});

	test('Literal param as named', (done) => {
		const type = new RequestType<{ value: boolean }, number, void>('test/handleSingleRequest');
		const duplexStream1 = new TestDuplex('ds1');
		const duplexStream2 = new TestDuplex('ds2');

		const connection = hostConnection.createMessageConnection(duplexStream1, duplexStream2, hostConnection.NullLogger);
		connection.listen();
		let counter = 0;
		let content: string = '';
		duplexStream2.on('data', (chunk) => {
			content += chunk.toString();
			if (++counter === 2) {
				assert.ok(content.indexOf('"params":{"value":true}') !== -1);
				done();
			}
		});
		void connection.sendRequest(type, { value: true });
	});

	test('Literal param as positional', (done) => {
		const type = new RequestType<{ value: boolean }, number, void>('test/handleSingleRequest', ParameterStructures.byPosition);
		const duplexStream1 = new TestDuplex('ds1');
		const duplexStream2 = new TestDuplex('ds2');

		const connection = hostConnection.createMessageConnection(duplexStream1, duplexStream2, hostConnection.NullLogger);
		connection.listen();
		let counter = 0;
		let content: string = '';
		duplexStream2.on('data', (chunk) => {
			content += chunk.toString();
			if (++counter === 2) {
				assert.ok(content.indexOf('"params":[{"value":true}]') !== -1);
				done();
			}
		});
		void connection.sendRequest(type, { value: true });
	});

	test('Handle Single Request', (done) => {
		const type = new RequestType<string, string, void>('test/handleSingleRequest');
		const duplexStream1 = new TestDuplex('ds1');
		const duplexStream2 = new TestDuplex('ds2');

		const server = hostConnection.createMessageConnection(duplexStream2, duplexStream1, hostConnection.NullLogger);
		server.onRequest(type, (p1, _token) => {
			assert.strictEqual(p1, 'foo');
			return p1;
		});
		server.listen();

		const client = hostConnection.createMessageConnection(duplexStream1, duplexStream2, hostConnection.NullLogger);
		client.listen();
		void client.sendRequest(type, 'foo').then((result) => {
			assert.strictEqual(result, 'foo');
			done();
		});
	});

	test('Handle Multiple Requests', (done) => {
		const type = new RequestType<string, string, void>('test/handleSingleRequest');
		const duplexStream1 = new TestDuplex('ds1');
		const duplexStream2 = new TestDuplex('ds2');

		const server = hostConnection.createMessageConnection(duplexStream2, duplexStream1, hostConnection.NullLogger);
		server.onRequest(type, (p1, _token) => {
			return p1;
		});
		server.listen();

		const client = hostConnection.createMessageConnection(duplexStream1, duplexStream2, hostConnection.NullLogger);
		client.listen();
		const promises: Promise<string>[] = [];
		promises.push(client.sendRequest(type, 'foo'));
		promises.push(client.sendRequest(type, 'bar'));

		void Promise.all(promises).then((values) => {
			assert.strictEqual(values.length, 2);
			assert.strictEqual(values[0], 'foo');
			assert.strictEqual(values[1], 'bar');
			done();
		});
	});


	test('Unhandled Request', (done) => {
		const type = new RequestType<string, string, void>('test/handleSingleRequest');
		const duplexStream1 = new TestDuplex('ds1');
		const duplexStream2 = new TestDuplex('ds2');

		const server = hostConnection.createMessageConnection(duplexStream2, duplexStream1, hostConnection.NullLogger);
		server.listen();

		const client = hostConnection.createMessageConnection(duplexStream1, duplexStream2, hostConnection.NullLogger);
		client.listen();
		client.sendRequest(type, 'foo').then((_result) => {
		}, (error: ResponseError<any>) => {
			assert.strictEqual(error.code, ErrorCodes.MethodNotFound);
			done();
		});
	});

	test('Receives undefined param as null', (done) => {
		const type = new RequestType<string, string, void>('test/handleSingleRequest');
		const duplexStream1 = new TestDuplex('ds1');
		const duplexStream2 = new TestDuplex('ds2');

		const server = hostConnection.createMessageConnection(duplexStream2, duplexStream1, hostConnection.NullLogger);
		server.onRequest(type, (param) => {
			assert.strictEqual(param, null);
			return '';
		});
		server.listen();

		const client = hostConnection.createMessageConnection(duplexStream1, duplexStream2, hostConnection.NullLogger);
		client.listen();
		void client.sendRequest(type, undefined).then((_result) => {
			done();
		});
	});

	test('Receives null as null', (done) => {
		const type = new RequestType<string | null, string | null, void>('test/handleSingleRequest');
		const duplexStream1 = new TestDuplex('ds1');
		const duplexStream2 = new TestDuplex('ds2');

		const server = hostConnection.createMessageConnection(duplexStream2, duplexStream1, hostConnection.NullLogger);
		server.onRequest(type, (param) => {
			assert.strictEqual(param, null);
			return null;
		});
		server.listen();

		const client = hostConnection.createMessageConnection(duplexStream1, duplexStream2, hostConnection.NullLogger);
		client.listen();
		void client.sendRequest(type, null).then(result => {
			assert.deepEqual(result, null);
			done();
		});
	});

	test('Receives 0 as 0', (done) => {
 		const type = new RequestType<number, number, void>('test/handleSingleRequest');
 		const duplexStream1 = new TestDuplex('ds1');
 		const duplexStream2 = new TestDuplex('ds2');

 		const server = hostConnection.createMessageConnection(duplexStream2, duplexStream1, hostConnection.NullLogger);
 		server.onRequest(type, (param) => {
 			assert.strictEqual(param, 0);
 			return 0;
 		});
 		server.listen();

 		const client = hostConnection.createMessageConnection(duplexStream1, duplexStream2, hostConnection.NullLogger);
 		client.listen();
 		void client.sendRequest(type, 0).then(result => {
 			assert.deepEqual(result, 0);
 			done();
 		});
 	});

	const testNotification = new NotificationType<{ value: boolean }>('testNotification');
	test('Send and Receive Notification', (done) => {

		const duplexStream1 = new TestDuplex('ds1');
		const duplexStream2 = new TestDuplex('ds2');

		const server = hostConnection.createMessageConnection(duplexStream2, duplexStream1, hostConnection.NullLogger);
		server.onNotification(testNotification, (param) => {
			assert.strictEqual(param.value, true);
			done();
		});
		server.listen();

		const client = hostConnection.createMessageConnection(duplexStream1, duplexStream2, hostConnection.NullLogger);
		client.listen();
		void client.sendNotification(testNotification, { value: true });
	});

	test('Unhandled notification event', (done) => {
		const duplexStream1 = new TestDuplex('ds1');
		const duplexStream2 = new TestDuplex('ds2');

		const server = hostConnection.createMessageConnection(duplexStream2, duplexStream1, hostConnection.NullLogger);
		server.onUnhandledNotification((message) => {
			assert.strictEqual(message.method, testNotification.method);
			done();
		});
		server.listen();

		const client = hostConnection.createMessageConnection(duplexStream1, duplexStream2, hostConnection.NullLogger);
		client.listen();
		void client.sendNotification(testNotification, { value: true });
	});

	test('Dispose connection', (done) => {
		const type = new RequestType<string | null, string | null, void>('test/handleSingleRequest');
		const duplexStream1 = new TestDuplex('ds1');
		const duplexStream2 = new TestDuplex('ds2');

		const client = hostConnection.createMessageConnection(duplexStream1, duplexStream2, hostConnection.NullLogger);
		const server = hostConnection.createMessageConnection(duplexStream2, duplexStream1, hostConnection.NullLogger);
		server.onRequest(type, (_param) => {
			client.dispose();
			return '';
		});
		server.listen();

		client.listen();
		client.sendRequest(type, '').then(_result => {
			assert(false);
		}, () => {
			done();
		});
	});

	test('Disposed connection throws', (done) => {
		const duplexStream1 = new TestDuplex('ds1');
		const duplexStream2 = new TestDuplex('ds2');

		const client = hostConnection.createMessageConnection(duplexStream1, duplexStream2, hostConnection.NullLogger);
		client.listen();
		client.dispose();
		try {
			void client.sendNotification(testNotification);
			assert(false);
		} catch (error) {
			done();
		}
	});

	test('Two listen throw', (done) => {
		const duplexStream1 = new TestDuplex('ds1');
		const duplexStream2 = new TestDuplex('ds2');

		const client = hostConnection.createMessageConnection(duplexStream1, duplexStream2, hostConnection.NullLogger);
		client.listen();
		try {
			client.listen();
			assert(false);
		} catch (error) {
			done();
		}
	});

	test('Notify on connection dispose', (done) => {
		const duplexStream1 = new TestDuplex('ds1');
		const duplexStream2 = new TestDuplex('ds2');

		const client = hostConnection.createMessageConnection(duplexStream1, duplexStream2, hostConnection.NullLogger);
		client.listen();
		client.onDispose(() => {
			done();
		});
		client.dispose();
	});

	test('N params in notifications', (done) => {
		const type = new NotificationType2<number, string>('test');
		const duplexStream1 = new TestDuplex('ds1');
		const duplexStream2 = new TestDuplex('ds2');

		const server = hostConnection.createMessageConnection(duplexStream2, duplexStream1, hostConnection.NullLogger);
		server.onNotification(type, (p1, p2) => {
			assert.strictEqual(p1, 10);
			assert.strictEqual(p2, 'vscode');
			done();
		});
		server.listen();

		const client = hostConnection.createMessageConnection(duplexStream1, duplexStream2, hostConnection.NullLogger);
		client.listen();
		void client.sendNotification(type, 10, 'vscode');
	});

	test('N params in request / response', (done) => {
		const type = new RequestType3<number, number, number, number, void>('add');
		const duplexStream1 = new TestDuplex('ds1');
		const duplexStream2 = new TestDuplex('ds2');

		const server = hostConnection.createMessageConnection(duplexStream2, duplexStream1, hostConnection.NullLogger);
		server.onRequest(type, (p1, p2, p3) => {
			assert.strictEqual(p1, 10);
			assert.strictEqual(p2, 20);
			assert.strictEqual(p3, 30);
			return p1 + p2 + p3;
		});
		server.listen();

		const client = hostConnection.createMessageConnection(duplexStream1, duplexStream2, hostConnection.NullLogger);
		client.listen();
		client.sendRequest(type, 10, 20, 30).then(result => {
			assert.strictEqual(result, 60);
			done();
		}, () => {
			assert(false);
			done();
		});
	});

	test('N params in request / response with token', (done) => {
		const type = new RequestType3<number, number, number, number, void>('add');
		const duplexStream1 = new TestDuplex('ds1');
		const duplexStream2 = new TestDuplex('ds2');

		const server = hostConnection.createMessageConnection(duplexStream2, duplexStream1, hostConnection.NullLogger);
		server.onRequest(type, (p1, p2, p3, _token) => {
			assert.strictEqual(p1, 10);
			assert.strictEqual(p2, 20);
			assert.strictEqual(p3, 30);
			return p1 + p2 + p3;
		});
		server.listen();

		const client = hostConnection.createMessageConnection(duplexStream1, duplexStream2, hostConnection.NullLogger);
		const token = new CancellationTokenSource().token;
		client.listen();
		client.sendRequest(type, 10, 20, 30, token).then(result => {
			assert.strictEqual(result, 60);
			done();
		}, () => {
			assert(false);
			done();
		});
	});

	test('One Param as array in request', (done) => {
		const type = new RequestType<number[], number, void>('add', ParameterStructures.byPosition);
		const duplexStream1 = new TestDuplex('ds1');
		const duplexStream2 = new TestDuplex('ds2');

		const server = hostConnection.createMessageConnection(duplexStream2, duplexStream1, hostConnection.NullLogger);
		server.onRequest(type, (p1) => {
			assert(Array.isArray(p1));
			assert.strictEqual(p1[0], 10);
			assert.strictEqual(p1[1], 20);
			assert.strictEqual(p1[2], 30);
			return 60;
		});
		server.listen();

		const client = hostConnection.createMessageConnection(duplexStream1, duplexStream2, hostConnection.NullLogger);
		const token = new CancellationTokenSource().token;
		client.listen();
		client.sendRequest(type, [10, 20, 30], token).then(result => {
			assert.strictEqual(result, 60);
			done();
		}, () => {
			assert(false);
			done();
		});
	});

	test('One Param as array in notification', (done) => {
		const type = new NotificationType<number[]>('add', ParameterStructures.byPosition);
		const duplexStream1 = new TestDuplex('ds1');
		const duplexStream2 = new TestDuplex('ds2');

		const server = hostConnection.createMessageConnection(duplexStream2, duplexStream1, hostConnection.NullLogger);
		server.onNotification(type, (p1) => {
			assert(Array.isArray(p1));
			assert.strictEqual(p1[0], 10);
			assert.strictEqual(p1[1], 20);
			assert.strictEqual(p1[2], 30);
			done();
		});
		server.listen();

		const client = hostConnection.createMessageConnection(duplexStream1, duplexStream2, hostConnection.NullLogger);
		client.listen();
		void client.sendNotification(type, [10, 20, 30]);
	});

	test('Untyped request / response', (done) => {
		const duplexStream1 = new TestDuplex('ds1');
		const duplexStream2 = new TestDuplex('ds2');

		const server = hostConnection.createMessageConnection(duplexStream2, duplexStream1, hostConnection.NullLogger);
		server.onRequest('test', (p1, p2, p3, _token) => {
			assert.strictEqual(p1, 10);
			assert.strictEqual(p2, 20);
			assert.strictEqual(p3, 30);
			return p1 + p2 + p3;
		});
		server.listen();

		const client = hostConnection.createMessageConnection(duplexStream1, duplexStream2, hostConnection.NullLogger);
		const token = new CancellationTokenSource().token;
		client.listen();
		client.sendRequest('test', 10, 20, 30, token).then((result) => {
			assert.strictEqual(result, 60);
			done();
		}, () => {
			assert(false);
			done();
		});
	});

	test('Untyped request / response with parameter structure', (done) => {
		const duplexStream1 = new TestDuplex('ds1');
		const duplexStream2 = new TestDuplex('ds2');

		const server = hostConnection.createMessageConnection(duplexStream2, duplexStream1, hostConnection.NullLogger);
		server.onRequest('test', (p1, _token) => {
			assert.strictEqual(p1.value, 10);
			return p1.value;
		});
		server.listen();

		const client = hostConnection.createMessageConnection(duplexStream1, duplexStream2, hostConnection.NullLogger);
		const token = new CancellationTokenSource().token;
		client.listen();
		client.sendRequest('test', ParameterStructures.byPosition, { value: 10 }, token).then((result) => {
			assert.strictEqual(result, 10);
			done();
		}, () => {
			assert(false);
			done();
		});
	});

	test('Cancellation token is undefined', (done) => {
		const type = new RequestType3<number, number, number, number, void>('add');
		const duplexStream1 = new TestDuplex('ds1');
		const duplexStream2 = new TestDuplex('ds2');

		const server = hostConnection.createMessageConnection(duplexStream2, duplexStream1, hostConnection.NullLogger);
		server.onRequest(type, (p1, p2, p3, _token) => {
			assert.strictEqual(p1, 10);
			assert.strictEqual(p2, 20);
			assert.strictEqual(p3, 30);
			return p1 + p2 + p3;
		});
		server.listen();

		const client = hostConnection.createMessageConnection(duplexStream1, duplexStream2, hostConnection.NullLogger);
		client.listen();
		client.sendRequest(type, 10, 20, 30, undefined).then(result => {
			assert.strictEqual(result, 60);
			done();
		}, () => {
			assert(false);
			done();
		});
	});

	test('Missing params in request', (done) => {
		const type = new RequestType3<number, number, number, number, void>('add');
		const duplexStream1 = new TestDuplex('ds1');
		const duplexStream2 = new TestDuplex('ds2');

		const server = hostConnection.createMessageConnection(duplexStream2, duplexStream1, hostConnection.NullLogger);
		server.onRequest(type, (p1, p2, p3, _token) => {
			assert.strictEqual(p1, 10);
			assert.strictEqual(p2, 20);
			assert.strictEqual(p3, null);
			return p1 + p2;
		});
		server.listen();

		const client = hostConnection.createMessageConnection(duplexStream1, duplexStream2, hostConnection.NullLogger);
		client.listen();
		(client.sendRequest as Function)(type, 10, 20).then((result: any) => {
			assert.strictEqual(result, 30);
			done();
		}, () => {
			assert(false);
			done();
		});
	});

	test('Missing params in notifications', (done) => {
		const type = new NotificationType2<number, string>('test');
		const duplexStream1 = new TestDuplex('ds1');
		const duplexStream2 = new TestDuplex('ds2');

		const server = hostConnection.createMessageConnection(duplexStream2, duplexStream1, hostConnection.NullLogger);
		server.onNotification(type, (p1, p2) => {
			assert.strictEqual(p1, 10);
			assert.strictEqual(p2, null);
			done();
		});
		server.listen();

		const client = hostConnection.createMessageConnection(duplexStream1, duplexStream2, hostConnection.NullLogger);
		client.listen();
		(client.sendNotification as Function)(type, 10);
	});

	test('Regular Cancellation', (done) => {
		const type = new hostConnection.RequestType0<void, void>('cancelTest');
		const duplexStream1 = new TestDuplex('ds1');
		const duplexStream2 = new TestDuplex('ds2');

		const source = new CancellationTokenSource();
		const server = hostConnection.createMessageConnection(duplexStream2, duplexStream1, hostConnection.NullLogger);
		server.onRequest(type, async t => {
			source.cancel();

			while (!t.isCancellationRequested) {
				// regular cancellation requires async for it to work
				await delay(0);
			}

			done();
		});
		server.listen();

		const client = hostConnection.createMessageConnection(duplexStream1, duplexStream2, hostConnection.NullLogger);
		client.listen();
		void client.sendRequest(type, source.token);

		function delay(ms: number) {
			return new Promise(resolve => setTimeout(resolve, ms));
		}
	});

	test('Custom Cancellation', (done) => {
		const type = new hostConnection.RequestType0<void, void>('cancelTest');
		const duplexStream1 = new TestDuplex('ds1');
		const duplexStream2 = new TestDuplex('ds2');

		const source = new CancellationTokenSource();
		const strategy = getCustomCancellationStrategy();
		const options = { cancellationStrategy: strategy };

		const server = hostConnection.createMessageConnection(duplexStream2, duplexStream1, hostConnection.NullLogger, options);
		server.onRequest(type, t => {
			source.cancel();

			while (!t.isCancellationRequested) {
				// custom cancellation that doesn't require async to work
			}

			strategy.dispose();
			done();
		});
		server.listen();

		const client = hostConnection.createMessageConnection(duplexStream1, duplexStream2, hostConnection.NullLogger, options);
		client.listen();
		void client.sendRequest(type, source.token);
	});
<<<<<<< HEAD

	test('Uses custom message handler', (done) => {
		const type = new RequestType<number, number, void>('test/handleSingleRequest');
		const duplexStream1 = new TestDuplex('ds1');
		const duplexStream2 = new TestDuplex('ds2');

		const asyncLocalStorage = new AsyncLocalStorage();

		const server = hostConnection.createMessageConnection(duplexStream2, duplexStream1, hostConnection.NullLogger, {
			messageStrategy: {
				handleMessage(message, next) {
					asyncLocalStorage.run(1, () => next(message));
				}
			}
		});
		server.onRequest(type, (_p1, _token) => {
			return asyncLocalStorage.getStore();
		});
		server.listen();

		const client = hostConnection.createMessageConnection(duplexStream1, duplexStream2, hostConnection.NullLogger);
		client.listen();
		void client.sendRequest(type, 0).then((res) => {
			assert.strictEqual(res, 1);
			done();
		});
	});

	test('Message ports', async () => {
		const type = new RequestType<string, string, void>('test/handleSingleRequest');
		const messageChannel = new MessageChannel();
		const clientPort = messageChannel.port1;
		const serverPort = messageChannel.port2;
		const server = hostConnection.createMessageConnection(new hostConnection.PortMessageReader(serverPort), new hostConnection.PortMessageWriter(serverPort));
		server.onRequest(type, (param) => {
			assert.strictEqual(param, 'foo');
			return param;
		});
		server.listen();

		const client = hostConnection.createMessageConnection(new hostConnection.PortMessageReader(clientPort), new hostConnection.PortMessageWriter(clientPort));
		client.listen();
		const result = await client.sendRequest(type, 'foo');
		assert.strictEqual(result, 'foo');
		clientPort.unref();
		serverPort.unref();
	});
=======
>>>>>>> 3b6f3616
});<|MERGE_RESOLUTION|>--- conflicted
+++ resolved
@@ -13,11 +13,7 @@
 import * as hostConnection from '../main';
 import { getCustomCancellationStrategy } from './customCancellationStrategy';
 import { ParameterStructures } from '../../common/messages';
-<<<<<<< HEAD
-import { AsyncLocalStorage } from 'async_hooks';
 import { MessageChannel } from 'worker_threads';
-=======
->>>>>>> 3b6f3616
 
 interface TestDuplex extends Duplex {
 }
@@ -656,34 +652,6 @@
 		client.listen();
 		void client.sendRequest(type, source.token);
 	});
-<<<<<<< HEAD
-
-	test('Uses custom message handler', (done) => {
-		const type = new RequestType<number, number, void>('test/handleSingleRequest');
-		const duplexStream1 = new TestDuplex('ds1');
-		const duplexStream2 = new TestDuplex('ds2');
-
-		const asyncLocalStorage = new AsyncLocalStorage();
-
-		const server = hostConnection.createMessageConnection(duplexStream2, duplexStream1, hostConnection.NullLogger, {
-			messageStrategy: {
-				handleMessage(message, next) {
-					asyncLocalStorage.run(1, () => next(message));
-				}
-			}
-		});
-		server.onRequest(type, (_p1, _token) => {
-			return asyncLocalStorage.getStore();
-		});
-		server.listen();
-
-		const client = hostConnection.createMessageConnection(duplexStream1, duplexStream2, hostConnection.NullLogger);
-		client.listen();
-		void client.sendRequest(type, 0).then((res) => {
-			assert.strictEqual(res, 1);
-			done();
-		});
-	});
 
 	test('Message ports', async () => {
 		const type = new RequestType<string, string, void>('test/handleSingleRequest');
@@ -704,6 +672,4 @@
 		clientPort.unref();
 		serverPort.unref();
 	});
-=======
->>>>>>> 3b6f3616
 });