--- conflicted
+++ resolved
@@ -2769,6 +2769,16 @@
 	 * @since 3.16.0
 	 */
 	activeParameterSupport?: boolean;
+  
+	/**
+	 * The client supports the `activeParameter` property on
+	 * `SignatureHelp`/`SignatureInformation` being set to `null` to
+	 * indicate that no parameter should be active.
+	 *
+	 * @since 3.18.0
+   * @proposed
+	 */
+	noActiveParameterSupport?: boolean;  
 }
 
 /**
@@ -2784,47 +2794,7 @@
 	 * The client supports the following `SignatureInformation`
 	 * specific properties.
 	 */
-<<<<<<< HEAD
-	signatureInformation?: {
-		/**
-		 * Client supports the following content formats for the documentation
-		 * property. The order describes the preferred format of the client.
-		 */
-		documentationFormat?: MarkupKind[];
-
-		/**
-		 * Client capabilities specific to parameter information.
-		 */
-		parameterInformation?: {
-			/**
-			 * The client supports processing label offsets instead of a
-			 * simple label string.
-			 *
-			 * @since 3.14.0
-			 */
-			labelOffsetSupport?: boolean;
-		};
-
-		/**
-		 * The client supports the `activeParameter` property on `SignatureInformation`
-		 * literal.
-		 *
-		 * @since 3.16.0
-		 */
-		activeParameterSupport?: boolean;
-
-		/**
-		 * The client supports the `activeParameter` property on
-		 * `SignatureHelp`/`SignatureInformation` being set to `null` to
-		 * indicate that no parameter should be active.
-		 *
-		 * @since 3.18.0
-		 */
-		noActiveParameterSupport?: boolean;
-	};
-=======
 	signatureInformation?: ClientSignatureInformationOptions;
->>>>>>> cfceb24f
 
 	/**
 	 * The client supports to send additional context information for a
