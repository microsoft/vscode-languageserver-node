--- conflicted
+++ resolved
@@ -129,8 +129,6 @@
 	function isUpdateableDocument(value: TextDocument): value is UpdateableDocument {
 		return Is.func((value as UpdateableDocument).update);
 	}
-
-<<<<<<< HEAD
 	return {
 		create: TextDocument.create,
 		update: (d: TextDocument, changes: TextDocumentContentChangeEvent[], version) => {
@@ -139,14 +137,6 @@
 				return d;
 			}
 			return d;
-=======
-	public update(event: TextDocumentContentChangeEvent, version: number): void {
-		const text = event.text;
-		const range = TextDocumentContentChangeEvent.isIncremental(event) ? event.range : undefined;
-
-		if (range === null || range === undefined) {
-			throw new Error(`FullPieceTreeTextDocument#update called with invalid event range ${range}`);
->>>>>>> 4ead9a60
 		}
 	}
 }
