/* --------------------------------------------------------------------------------------------
 * Copyright (c) Microsoft Corporation. All rights reserved.
 * Licensed under the MIT License. See License.txt in the project root for license information.
 * ------------------------------------------------------------------------------------------ */
'use strict';

/**
 * A tagging type for string properties that are actually URIs.
 */
export type DocumentUri = string;

/**
 * Position in a text document expressed as zero-based line and character offset.
 * The offsets are based on a UTF-16 string representation. So a string of the form
 * `a𐐀b` the character offset of the character `a` is 0, the character offset of `𐐀`
 * is 1 and the character offset of b is 3 since `𐐀` is represented using two code
 * units in UTF-16.
 *
 * Positions are line end character agnostic. So you can not specify a position that
 * denotes `\r|\n` or `\n|` where `|` represents the character offset.
 */
export interface Position {
	/**
	 * Line position in a document (zero-based).
	 * If a line number is greater than the number of lines in a document, it defaults back to the number of lines in the document.
	 * If a line number is negative, it defaults to 0.
	 */
	line: number;

	/**
	 * Character offset on a line in a document (zero-based). Assuming that the line is
	 * represented as a string, the `character` value represents the gap between the
	 * `character` and `character + 1`.
	 *
	 * If the character value is greater than the line length it defaults back to the
	 * line length.
	 * If a line number is negative, it defaults to 0.
	 */
	character: number;
}

/**
 * The Position namespace provides helper functions to work with
 * [Position](#Position) literals.
 */
export namespace Position {
	/**
	 * Creates a new Position literal from the given line and character.
	 * @param line The position's line.
	 * @param character The position's character.
	 */
	export function create(line: number, character: number): Position {
		return { line, character };
	}
	/**
	 * Checks whether the given liternal conforms to the [Position](#Position) interface.
	 */
	export function is(value: any): value is Position {
		let candidate = value as Position;
		return Is.objectLiteral(candidate) && Is.number(candidate.line) && Is.number(candidate.character);
	}
}

/**
 * A range in a text document expressed as (zero-based) start and end positions.
 *
 * If you want to specify a range that contains a line including the line ending
 * character(s) then use an end position denoting the start of the next line.
 * For example:
 * ```ts
 * {
 *     start: { line: 5, character: 23 }
 *     end : { line 6, character : 0 }
 * }
 * ```
 */
export interface Range {
	/**
	 * The range's start position
	 */
	start: Position;

	/**
	 * The range's end position.
	 */
	end: Position;
}

/**
 * The Range namespace provides helper functions to work with
 * [Range](#Range) literals.
 */
export namespace Range {
	/**
	 * Create a new Range liternal.
	 * @param start The range's start position.
	 * @param end The range's end position.
	 */
	export function create(start: Position, end: Position): Range;
	/**
	 * Create a new Range liternal.
	 * @param startLine The start line number.
	 * @param startCharacter The start character.
	 * @param endLine The end line number.
	 * @param endCharacter The end character.
	 */
	export function create(startLine: number, startCharacter: number, endLine: number, endCharacter: number): Range;
	export function create(one: Position | number, two: Position | number, three?: number, four?: number): Range {
		if (Is.number(one) && Is.number(two) && Is.number(three) && Is.number(four)) {
			return { start: Position.create(one, two), end: Position.create(three, four) };
		} else if (Position.is(one) && Position.is(two)) {
			return { start: one, end: two };
		} else {
			throw new Error(`Range#create called with invalid arguments[${one}, ${two}, ${three}, ${four}]`);
		}
	}
	/**
	 * Checks whether the given literal conforms to the [Range](#Range) interface.
	 */
	export function is(value: any): value is Range {
		let candidate = value as Range;
		return Is.objectLiteral(candidate) && Position.is(candidate.start) && Position.is(candidate.end);
	}
}

/**
 * Represents a location inside a resource, such as a line
 * inside a text file.
 */
export interface Location {
	uri: DocumentUri;
	range: Range;
}

/**
 * The Location namespace provides helper functions to work with
 * [Location](#Location) literals.
 */
export namespace Location {
	/**
	 * Creates a Location literal.
	 * @param uri The location's uri.
	 * @param range The location's range.
	 */
	export function create(uri: DocumentUri, range: Range): Location {
		return { uri, range };
	}
	/**
	 * Checks whether the given literal conforms to the [Location](#Location) interface.
	 */
	export function is(value: any): value is Location {
		let candidate = value as Location;
		return Is.defined(candidate) && Range.is(candidate.range) && (Is.string(candidate.uri) || Is.undefined(candidate.uri));
	}
}

/**
	 * Represents the connection of two locations. Provides additional metadata over normal [locations](#Location),
	 * including an origin range.
 */
export interface LocationLink {
	/**
	 * Span of the origin of this link.
	 *
	 * Used as the underlined span for mouse definition hover. Defaults to the word range at
	 * the definition position.
	 */
	originSelectionRange?: Range;

	/**
	 * The target resource identifier of this link.
	 */
	targetUri: DocumentUri;

	/**
	 * The full target range of this link. If the target for example is a symbol then target range is the
	 * range enclosing this symbol not including leading/trailing whitespace but everything else
	 * like comments. This information is typically used to highlight the range in the editor.
	 */
	targetRange: Range;

	/**
	 * The range that should be selected and revealed when this link is being followed, e.g the name of a function.
	 * Must be contained by the the `targetRange`. See also `DocumentSymbol#range`
	 */
	targetSelectionRange: Range;
}

/**
 * The LocationLink namespace provides helper functions to work with
 * [LocationLink](#LocationLink) literals.
 */
export namespace LocationLink {

	/**
	 * Creates a LocationLink literal.
	 * @param targetUri The definition's uri.
	 * @param targetRange The full range of the definition.
	 * @param targetSelectionRange The span of the symbol definition at the target.
	 * @param originSelectionRange The span of the symbol being defined in the originating source file.
	 */
	export function create(targetUri: DocumentUri, targetRange: Range, targetSelectionRange: Range, originSelectionRange?: Range): LocationLink {
		return { targetUri, targetRange, targetSelectionRange, originSelectionRange };
	}

	/**
	 * Checks whether the given literal conforms to the [LocationLink](#LocationLink) interface.
	 */
	export function is(value: any): value is LocationLink {
		let candidate = value as LocationLink;
		return Is.defined(candidate) && Range.is(candidate.targetRange) && Is.string(candidate.targetUri)
			&& (Range.is(candidate.targetSelectionRange) || Is.undefined(candidate.targetSelectionRange))
			&& (Range.is(candidate.originSelectionRange) || Is.undefined(candidate.originSelectionRange));
	}
}

/**
 * Represents a color in RGBA space.
 */
export interface Color {

	/**
	 * The red component of this color in the range [0-1].
	 */
	readonly red: number;

	/**
	 * The green component of this color in the range [0-1].
	 */
	readonly green: number;

	/**
	 * The blue component of this color in the range [0-1].
	 */
	readonly blue: number;

	/**
	 * The alpha component of this color in the range [0-1].
	 */
	readonly alpha: number;
}

/**
 * The Color namespace provides helper functions to work with
 * [Color](#Color) literals.
 */
export namespace Color {
	/**
	 * Creates a new Color literal.
	 */
	export function create(red: number, green: number, blue: number, alpha: number): Color {
		return {
			red,
			green,
			blue,
			alpha,
		};
	}

	/**
	 * Checks whether the given literal conforms to the [Color](#Color) interface.
	 */
	export function is(value: any): value is Color {
		const candidate = value as Color;
		return Is.number(candidate.red)
			&& Is.number(candidate.green)
			&& Is.number(candidate.blue)
			&& Is.number(candidate.alpha);
	}
}

/**
 * Represents a color range from a document.
 */
export interface ColorInformation {

	/**
	 * The range in the document where this color appers.
	 */
	range: Range;

	/**
	 * The actual color value for this color range.
	 */
	color: Color;
}

/**
 * The ColorInformation namespace provides helper functions to work with
 * [ColorInformation](#ColorInformation) literals.
 */
export namespace ColorInformation {
	/**
	 * Creates a new ColorInformation literal.
	 */
	export function create(range: Range, color: Color): ColorInformation {
		return {
			range,
			color,
		};
	}

	/**
	 * Checks whether the given literal conforms to the [ColorInformation](#ColorInformation) interface.
	 */
	export function is(value: any): value is ColorInformation {
		const candidate = value as ColorInformation;
		return Range.is(candidate.range) && Color.is(candidate.color);
	}
}

export interface ColorPresentation {
	/**
	 * The label of this color presentation. It will be shown on the color
	 * picker header. By default this is also the text that is inserted when selecting
	 * this color presentation.
	 */
	label: string;
	/**
	 * An [edit](#TextEdit) which is applied to a document when selecting
	 * this presentation for the color.  When `falsy` the [label](#ColorPresentation.label)
	 * is used.
	 */
	textEdit?: TextEdit;
	/**
	 * An optional array of additional [text edits](#TextEdit) that are applied when
	 * selecting this color presentation. Edits must not overlap with the main [edit](#ColorPresentation.textEdit) nor with themselves.
	 */
	additionalTextEdits?: TextEdit[];
}

/**
 * The Color namespace provides helper functions to work with
 * [ColorPresentation](#ColorPresentation) literals.
 */
export namespace ColorPresentation {
	/**
	 * Creates a new ColorInformation literal.
	 */
	export function create(label: string, textEdit?: TextEdit, additionalTextEdits?: TextEdit[]): ColorPresentation {
		return {
			label,
			textEdit,
			additionalTextEdits,
		};
	}

	/**
	 * Checks whether the given literal conforms to the [ColorInformation](#ColorInformation) interface.
	 */
	export function is(value: any): value is ColorPresentation {
		const candidate = value as ColorPresentation;
		return Is.string(candidate.label)
			&& (Is.undefined(candidate.textEdit) || TextEdit.is(candidate))
			&& (Is.undefined(candidate.additionalTextEdits) || Is.typedArray<DiagnosticRelatedInformation>(candidate.additionalTextEdits, TextEdit.is));
	}
}

/**
 * Enum of known range kinds
 */
export enum FoldingRangeKind {
	/**
	 * Folding range for a comment
	 */
	Comment = 'comment',
	/**
	 * Folding range for a imports or includes
	 */
	Imports = 'imports',
	/**
	 * Folding range for a region (e.g. `#region`)
	 */
	Region = 'region'
}

/**
 * Represents a folding range.
 */
export interface FoldingRange {

	/**
	 * The zero-based line number from where the folded range starts.
	 */
	startLine: number;

	/**
	 * The zero-based character offset from where the folded range starts. If not defined, defaults to the length of the start line.
	 */
	startCharacter?: number;

	/**
	 * The zero-based line number where the folded range ends.
	 */
	endLine: number;

	/**
	 * The zero-based character offset before the folded range ends. If not defined, defaults to the length of the end line.
	 */
	endCharacter?: number;

	/**
	 * Describes the kind of the folding range such as `comment' or 'region'. The kind
	 * is used to categorize folding ranges and used by commands like 'Fold all comments'. See
	 * [FoldingRangeKind](#FoldingRangeKind) for an enumeration of standardized kinds.
	 */
	kind?: string;
}

/**
 * The folding range namespace provides helper functions to work with
 * [FoldingRange](#FoldingRange) literals.
 */
export namespace FoldingRange {
	/**
	 * Creates a new FoldingRange literal.
	 */
	export function create(startLine: number, endLine: number, startCharacter?: number, endCharacter?: number, kind?: string): FoldingRange {
		const result: FoldingRange = {
			startLine,
			endLine
		};
		if (Is.defined(startCharacter)) {
			result.startCharacter = startCharacter;
		}
		if (Is.defined(endCharacter)) {
			result.endCharacter = endCharacter;
		}
		if (Is.defined(kind)) {
			result.kind = kind;
		}
		return result;
	}

	/**
	 * Checks whether the given literal conforms to the [FoldingRange](#FoldingRange) interface.
	 */
	export function is(value: any): value is FoldingRange {
		const candidate = value as FoldingRange;
		return Is.number(candidate.startLine) && Is.number(candidate.startLine)
			&& (Is.undefined(candidate.startCharacter) || Is.number(candidate.startCharacter))
			&& (Is.undefined(candidate.endCharacter) || Is.number(candidate.endCharacter))
			&& (Is.undefined(candidate.kind) || Is.string(candidate.kind));
	}
}

/**
 * Represents a related message and source code location for a diagnostic. This should be
 * used to point to code locations that cause or related to a diagnostics, e.g when duplicating
 * a symbol in a scope.
 */
export interface DiagnosticRelatedInformation {
	/**
	 * The location of this related diagnostic information.
	 */
	location: Location;

	/**
	 * The message of this related diagnostic information.
	 */
	message: string;
}

/**
 * The DiagnosticRelatedInformation namespace provides helper functions to work with
 * [DiagnosticRelatedInformation](#DiagnosticRelatedInformation) literals.
 */
export namespace DiagnosticRelatedInformation {

	/**
	 * Creates a new DiagnosticRelatedInformation literal.
	 */
	export function create(location: Location, message: string): DiagnosticRelatedInformation {
		return {
			location,
			message
		};
	}

	/**
	 * Checks whether the given literal conforms to the [DiagnosticRelatedInformation](#DiagnosticRelatedInformation) interface.
	 */
	export function is(value: any): value is DiagnosticRelatedInformation {
		let candidate: DiagnosticRelatedInformation = value as DiagnosticRelatedInformation;
		return Is.defined(candidate) && Location.is(candidate.location) && Is.string(candidate.message);
	}
}

/**
 * The diagnostic's severity.
 */
export namespace DiagnosticSeverity {
	/**
	 * Reports an error.
	 */
	export const Error: 1 = 1;
	/**
	 * Reports a warning.
	 */
	export const Warning: 2 = 2;
	/**
	 * Reports an information.
	 */
	export const Information: 3 = 3;
	/**
	 * Reports a hint.
	 */
	export const Hint: 4 = 4;
}

export type DiagnosticSeverity = 1 | 2 | 3 | 4;

/**
 * The diagnostic tags.
 *
 * @since 3.15.0
 */
export namespace DiagnosticTag {

	/**
	 * Unused or unnecessary code.
	 *
	 * Clients are allowed to render diagnostics with this tag faded out instead of having
	 * an error squiggle.
	 */
	export const Unnecessary: 1 = 1;

	/**
	 * Deprecated or obsolete code.
	 *
	 * Clients are allowed to rendered diagnostics with this tag strike through.
	 */
	export const Deprecated: 2 = 2;
}

export type DiagnosticTag = 1 | 2;

/**
 * Represents a diagnostic, such as a compiler error or warning. Diagnostic objects
 * are only valid in the scope of a resource.
 */
export interface Diagnostic {
	/**
	 * The range at which the message applies
	 */
	range: Range;

	/**
	 * The diagnostic's severity. Can be omitted. If omitted it is up to the
	 * client to interpret diagnostics as error, warning, info or hint.
	 */
	severity?: DiagnosticSeverity;

	/**
	 * The diagnostic's code, which usually appear in the user interface.
	 */
	code?: number | string;

	/**
	 * A human-readable string describing the source of this
	 * diagnostic, e.g. 'typescript' or 'super lint'. It usually
	 * appears in the user interface.
	 */
	source?: string;

	/**
	 * The diagnostic's message. It usually appears in the user interface
	 */
	message: string;

	/**
	 * Additional metadata about the diagnostic.
	 */
	tags?: DiagnosticTag[];

	/**
	 * An array of related diagnostic information, e.g. when symbol-names within
	 * a scope collide all definitions can be marked via this property.
	 */
	relatedInformation?: DiagnosticRelatedInformation[];
}

/**
 * The Diagnostic namespace provides helper functions to work with
 * [Diagnostic](#Diagnostic) literals.
 */
export namespace Diagnostic {
	/**
	 * Creates a new Diagnostic literal.
	 */
	export function create(range: Range, message: string, severity?: DiagnosticSeverity, code?: number | string, source?: string, relatedInformation?: DiagnosticRelatedInformation[]): Diagnostic {
		let result: Diagnostic = { range, message };
		if (Is.defined(severity)) {
			result.severity = severity;
		}
		if (Is.defined(code)) {
			result.code = code;
		}
		if (Is.defined(source)) {
			result.source = source;
		}
		if (Is.defined(relatedInformation)) {
			result.relatedInformation = relatedInformation;
		}
		return result;
	}

	/**
	 * Checks whether the given literal conforms to the [Diagnostic](#Diagnostic) interface.
	 */
	export function is(value: any): value is Diagnostic {
		let candidate = value as Diagnostic;
		return Is.defined(candidate)
			&& Range.is(candidate.range)
			&& Is.string(candidate.message)
			&& (Is.number(candidate.severity) || Is.undefined(candidate.severity))
			&& (Is.number(candidate.code) || Is.string(candidate.code) || Is.undefined(candidate.code))
			&& (Is.string(candidate.source) || Is.undefined(candidate.source))
			&& (Is.undefined(candidate.relatedInformation) || Is.typedArray<DiagnosticRelatedInformation>(candidate.relatedInformation, DiagnosticRelatedInformation.is));
	}
}


/**
 * Represents a reference to a command. Provides a title which
 * will be used to represent a command in the UI and, optionally,
 * an array of arguments which will be passed to the command handler
 * function when invoked.
 */
export interface Command {
	/**
	 * Title of the command, like `save`.
	 */
	title: string;
	/**
	 * The identifier of the actual command handler.
	 */
	command: string;
	/**
	 * Arguments that the command handler should be
	 * invoked with.
	 */
	arguments?: any[];
}


/**
 * The Command namespace provides helper functions to work with
 * [Command](#Command) literals.
 */
export namespace Command {
	/**
	 * Creates a new Command literal.
	 */
	export function create(title: string, command: string, ...args: any[]): Command {
		let result: Command = { title, command };
		if (Is.defined(args) && args.length > 0) {
			result.arguments = args;
		}
		return result;
	}
	/**
	 * Checks whether the given literal conforms to the [Command](#Command) interface.
	 */
	export function is(value: any): value is Command {
		let candidate = value as Command;
		return Is.defined(candidate) && Is.string(candidate.title) && Is.string(candidate.command);
	}
}

/**
 * A text edit applicable to a text document.
 */
export interface TextEdit {
	/**
	 * The range of the text document to be manipulated. To insert
	 * text into a document create a range where start === end.
	 */
	range: Range;

	/**
	 * The string to be inserted. For delete operations use an
	 * empty string.
	 */
	newText: string;
}

/**
 * The TextEdit namespace provides helper function to create replace,
 * insert and delete edits more easily.
 */
export namespace TextEdit {
	/**
	 * Creates a replace text edit.
	 * @param range The range of text to be replaced.
	 * @param newText The new text.
	 */
	export function replace(range: Range, newText: string): TextEdit {
		return { range, newText };
	}
	/**
	 * Creates a insert text edit.
	 * @param position The position to insert the text at.
	 * @param newText The text to be inserted.
	 */
	export function insert(position: Position, newText: string): TextEdit {
		return { range: { start: position, end: position }, newText };
	}
	/**
	 * Creates a delete text edit.
	 * @param range The range of text to be deleted.
	 */
	export function del(range: Range): TextEdit {
		return { range, newText: '' };
	}

	export function is(value: any): value is TextEdit {
		const candidate = value as TextEdit;
		return Is.objectLiteral(candidate)
			&& Is.string(candidate.newText)
			&& Range.is(candidate.range);
	}
}


/**
 * Describes textual changes on a text document.
 */
export interface TextDocumentEdit {
	/**
	 * The text document to change.
	 */
	textDocument: VersionedTextDocumentIdentifier;

	/**
	 * The edits to be applied.
	 */
	edits: TextEdit[];
}

/**
 * The TextDocumentEdit namespace provides helper function to create
 * an edit that manipulates a text document.
 */
export namespace TextDocumentEdit {
	/**
	 * Creates a new `TextDocumentEdit`
	 */
	export function create(textDocument: VersionedTextDocumentIdentifier, edits: TextEdit[]): TextDocumentEdit {
		return { textDocument, edits };
	}

	export function is(value: any): value is TextDocumentEdit {
		let candidate = value as TextDocumentEdit;
		return Is.defined(candidate)
			&& VersionedTextDocumentIdentifier.is(candidate.textDocument)
			&& Array.isArray(candidate.edits);
	}
}

interface ResourceOperation {
	kind: string;
}

/**
 * Options to create a file.
 */
export interface CreateFileOptions {
	/**
	 * Overwrite existing file. Overwrite wins over `ignoreIfExists`
	 */
	overwrite?: boolean;
	/**
	 * Ignore if exists.
	 */
	ignoreIfExists?: boolean;
}

/**
 * Create file operation.
 */
export interface CreateFile extends ResourceOperation {
	/**
	 * A create
	 */
	kind: 'create';
	/**
	 * The resource to create.
	 */
	uri: DocumentUri;
	/**
	 * Additional options
	 */
	options?: CreateFileOptions;
}

export namespace CreateFile {
	export function create(uri: DocumentUri, options?: CreateFileOptions): CreateFile {
		let result: CreateFile = {
			kind: 'create',
			uri
		};
		if (options !== void 0 && (options.overwrite !== void 0 || options.ignoreIfExists !== void 0)) {
			result.options = options;
		}
		return result;
	}

	export function is(value: any): value is CreateFile {
		let candidate: CreateFile = value;
		return candidate && candidate.kind === 'create' && Is.string(candidate.uri) &&
			(
				candidate.options === void 0 ||
				((candidate.options.overwrite === void 0 || Is.boolean(candidate.options.overwrite)) && (candidate.options.ignoreIfExists === void 0 || Is.boolean(candidate.options.ignoreIfExists)))
			);
	}
}

/**
 * Rename file options
 */
export interface RenameFileOptions {
	/**
	 * Overwrite target if existing. Overwrite wins over `ignoreIfExists`
	 */
	overwrite?: boolean;
	/**
	 * Ignores if target exists.
	 */
	ignoreIfExists?: boolean;
}

/**
 * Rename file operation
 */
export interface RenameFile extends ResourceOperation {
	/**
	 * A rename
	 */
	kind: 'rename';
	/**
	 * The old (existing) location.
	 */
	oldUri: DocumentUri;
	/**
	 * The new location.
	 */
	newUri: DocumentUri;
	/**
	 * Rename options.
	 */
	options?: RenameFileOptions;
}

export namespace RenameFile {
	export function create(oldUri: DocumentUri, newUri: DocumentUri, options?: RenameFileOptions): RenameFile {
		let result: RenameFile = {
			kind: 'rename',
			oldUri,
			newUri
		};
		if (options !== void 0 && (options.overwrite !== void 0 || options.ignoreIfExists !== void 0)) {
			result.options = options;
		}
		return result;
	}

	export function is(value: any): value is RenameFile {
		let candidate: RenameFile = value;
		return candidate && candidate.kind === 'rename' && Is.string(candidate.oldUri) && Is.string(candidate.newUri) &&
			(
				candidate.options === void 0 ||
				((candidate.options.overwrite === void 0 || Is.boolean(candidate.options.overwrite)) && (candidate.options.ignoreIfExists === void 0 || Is.boolean(candidate.options.ignoreIfExists)))
			);
	}
}

/**
 * Delete file options
 */
export interface DeleteFileOptions {
	/**
	 * Delete the content recursively if a folder is denoted.
	 */
	recursive?: boolean;
	/**
	 * Ignore the operation if the file doesn't exist.
	 */
	ignoreIfNotExists?: boolean;
}

/**
 * Delete file operation
 */
export interface DeleteFile extends ResourceOperation {
	/**
	 * A delete
	 */
	kind: 'delete';
	/**
	 * The file to delete.
	 */
	uri: DocumentUri;
	/**
	 * Delete options.
	 */
	options?: DeleteFileOptions;
}

export namespace DeleteFile {
	export function create(uri: DocumentUri, options?: DeleteFileOptions): DeleteFile {
		let result: DeleteFile = {
			kind: 'delete',
			uri
		};
		if (options !== void 0 && (options.recursive !== void 0 || options.ignoreIfNotExists !== void 0)) {
			result.options = options;
		}
		return result;
	}

	export function is(value: any): value is DeleteFile {
		let candidate: DeleteFile = value;
		return candidate && candidate.kind === 'delete' && Is.string(candidate.uri) &&
			(
				candidate.options === void 0 ||
				((candidate.options.recursive === void 0 || Is.boolean(candidate.options.recursive)) && (candidate.options.ignoreIfNotExists === void 0 || Is.boolean(candidate.options.ignoreIfNotExists)))
			);
	}
}

/**
 * A workspace edit represents changes to many resources managed in the workspace. The edit
 * should either provide `changes` or `documentChanges`. If documentChanges are present
 * they are preferred over `changes` if the client can handle versioned document edits.
 */
export interface WorkspaceEdit {
	/**
	 * Holds changes to existing resources.
	 */
	changes?: { [uri: string]: TextEdit[]; };

	/**
	 * Depending on the client capability `workspace.workspaceEdit.resourceOperations` document changes
	 * are either an array of `TextDocumentEdit`s to express changes to n different text documents
	 * where each text document edit addresses a specific version of a text document. Or it can contain
	 * above `TextDocumentEdit`s mixed with create, rename and delete file / folder operations.
	 *
	 * Whether a client supports versioned document edits is expressed via
	 * `workspace.workspaceEdit.documentChanges` client capability.
	 *
	 * If a client neither supports `documentChanges` nor `workspace.workspaceEdit.resourceOperations` then
	 * only plain `TextEdit`s using the `changes` property are supported.
	 */
	documentChanges?: (TextDocumentEdit | CreateFile | RenameFile | DeleteFile)[];
}

export namespace WorkspaceEdit {
	export function is(value: any): value is WorkspaceEdit {
		let candidate: WorkspaceEdit = value;
		return candidate &&
			(candidate.changes !== void 0 || candidate.documentChanges !== void 0) &&
			(candidate.documentChanges === void 0 || candidate.documentChanges.every((change) => {
				if (Is.string((change as ResourceOperation).kind)) {
					return CreateFile.is(change) || RenameFile.is(change) || DeleteFile.is(change);
				} else {
					return TextDocumentEdit.is(change);
				}
			}));
	}
}

/**
 * A change to capture text edits for existing resources.
 */
export interface TextEditChange {
	/**
	 * Gets all text edits for this change.
	 *
	 * @return An array of text edits.
	 */
	all(): TextEdit[];

	/**
	 * Clears the edits for this change.
	 */
	clear(): void;

	/**
	 * Adds a text edit.
	 * @param edit the text edit to add.
	 */
	add(edit: TextEdit): void;

	/**
	 * Insert the given text at the given position.
	 *
	 * @param position A position.
	 * @param newText A string.
	 */
	insert(position: Position, newText: string): void;

	/**
	 * Replace the given range with given text for the given resource.
	 *
	 * @param range A range.
	 * @param newText A string.
	 */
	replace(range: Range, newText: string): void;

	/**
	 * Delete the text at the given range.
	 *
	 * @param range A range.
	 */
	delete(range: Range): void;
}

class TextEditChangeImpl implements TextEditChange {

	private edits: TextEdit[];

	public constructor(edits: TextEdit[]) {
		this.edits = edits;
	}

	public insert(position: Position, newText: string): void {
		this.edits.push(TextEdit.insert(position, newText));
	}

	public replace(range: Range, newText: string): void {
		this.edits.push(TextEdit.replace(range, newText));
	}

	public delete(range: Range): void {
		this.edits.push(TextEdit.del(range));
	}

	public add(edit: TextEdit): void {
		this.edits.push(edit);
	}

	public all(): TextEdit[] {
		return this.edits;
	}

	public clear(): void {
		this.edits.splice(0, this.edits.length);
	}
}

/**
 * A workspace change helps constructing changes to a workspace.
 */
export class WorkspaceChange {
	private _workspaceEdit: WorkspaceEdit;
	private _textEditChanges: { [uri: string]: TextEditChange };

	constructor(workspaceEdit?: WorkspaceEdit) {
		this._textEditChanges = Object.create(null);
		if (workspaceEdit) {
			this._workspaceEdit = workspaceEdit;
			if (workspaceEdit.documentChanges) {
				workspaceEdit.documentChanges.forEach((change) => {
					if (TextDocumentEdit.is(change)) {
						let textEditChange = new TextEditChangeImpl(change.edits);
						this._textEditChanges[change.textDocument.uri] = textEditChange;
					}
				});
			} else if (workspaceEdit.changes) {
				Object.keys(workspaceEdit.changes).forEach((key) => {
					let textEditChange = new TextEditChangeImpl(workspaceEdit.changes![key]);
					this._textEditChanges[key] = textEditChange;
				});
			}
		}
	}

	/**
	 * Returns the underlying [WorkspaceEdit](#WorkspaceEdit) literal
	 * use to be returned from a workspace edit operation like rename.
	 */
	public get edit(): WorkspaceEdit {
		return this._workspaceEdit;
	}

	/**
	 * Returns the [TextEditChange](#TextEditChange) to manage text edits
	 * for resources.
	 */
	public getTextEditChange(textDocument: VersionedTextDocumentIdentifier): TextEditChange;
	public getTextEditChange(uri: DocumentUri): TextEditChange;
	public getTextEditChange(key: DocumentUri | VersionedTextDocumentIdentifier): TextEditChange {
		if (VersionedTextDocumentIdentifier.is(key)) {
			if (!this._workspaceEdit) {
				this._workspaceEdit = {
					documentChanges: []
				};
			}
			if (!this._workspaceEdit.documentChanges) {
				throw new Error('Workspace edit is not configured for document changes.');
			}
			let textDocument: VersionedTextDocumentIdentifier = key;
			let result: TextEditChange = this._textEditChanges[textDocument.uri];
			if (!result) {
				let edits: TextEdit[] = [];
				let textDocumentEdit: TextDocumentEdit = {
					textDocument,
					edits
				};
				this._workspaceEdit.documentChanges.push(textDocumentEdit);
				result = new TextEditChangeImpl(edits);
				this._textEditChanges[textDocument.uri] = result;
			}
			return result;
		} else {
			if (!this._workspaceEdit) {
				this._workspaceEdit = {
					changes: Object.create(null)
				};
			}
			if (!this._workspaceEdit.changes) {
				throw new Error('Workspace edit is not configured for normal text edit changes.');
			}
			let result: TextEditChange = this._textEditChanges[key];
			if (!result) {
				let edits: TextEdit[] = [];
				this._workspaceEdit.changes[key] = edits;
				result = new TextEditChangeImpl(edits);
				this._textEditChanges[key] = result;
			}
			return result;
		}
	}

	public createFile(uri: DocumentUri, options?: CreateFileOptions): void {
		this.checkDocumentChanges();
		this._workspaceEdit!.documentChanges!.push(CreateFile.create(uri, options));
	}

	public renameFile(oldUri: DocumentUri, newUri: DocumentUri, options?: RenameFileOptions): void {
		this.checkDocumentChanges();
		this._workspaceEdit!.documentChanges!.push(RenameFile.create(oldUri, newUri, options));
	}

	public deleteFile(uri: DocumentUri, options?: DeleteFileOptions): void {
		this.checkDocumentChanges();
		this._workspaceEdit!.documentChanges!.push(DeleteFile.create(uri, options));
	}

	private checkDocumentChanges() {
		if (!this._workspaceEdit || !this._workspaceEdit.documentChanges) {
			throw new Error('Workspace edit is not configured for document changes.');
		}
	}
}

/**
 * A literal to identify a text document in the client.
 */
export interface TextDocumentIdentifier {
	/**
	 * The text document's uri.
	 */
	uri: DocumentUri;
}

/**
 * The TextDocumentIdentifier namespace provides helper functions to work with
 * [TextDocumentIdentifier](#TextDocumentIdentifier) literals.
 */
export namespace TextDocumentIdentifier {
	/**
	 * Creates a new TextDocumentIdentifier literal.
	 * @param uri The document's uri.
	 */
	export function create(uri: DocumentUri): TextDocumentIdentifier {
		return { uri };
	}
	/**
	 * Checks whether the given literal conforms to the [TextDocumentIdentifier](#TextDocumentIdentifier) interface.
	 */
	export function is(value: any): value is TextDocumentIdentifier {
		let candidate = value as TextDocumentIdentifier;
		return Is.defined(candidate) && Is.string(candidate.uri);
	}
}

/**
 * An identifier to denote a specific version of a text document.
 */
export interface VersionedTextDocumentIdentifier extends TextDocumentIdentifier {
	/**
	 * The version number of this document. If a versioned text document identifier
	 * is sent from the server to the client and the file is not open in the editor
	 * (the server has not received an open notification before) the server can send
	 * `null` to indicate that the version is unknown and the content on disk is the
	 * truth (as speced with document content ownership).
	 */
	version: number | null;
}

/**
 * The VersionedTextDocumentIdentifier namespace provides helper functions to work with
 * [VersionedTextDocumentIdentifier](#VersionedTextDocumentIdentifier) literals.
 */
export namespace VersionedTextDocumentIdentifier {
	/**
	 * Creates a new VersionedTextDocumentIdentifier literal.
	 * @param uri The document's uri.
	 * @param uri The document's text.
	 */
	export function create(uri: DocumentUri, version: number | null): VersionedTextDocumentIdentifier {
		return { uri, version };
	}

	/**
	 * Checks whether the given literal conforms to the [VersionedTextDocumentIdentifier](#VersionedTextDocumentIdentifier) interface.
	 */
	export function is(value: any): value is VersionedTextDocumentIdentifier {
		let candidate = value as VersionedTextDocumentIdentifier;
		return Is.defined(candidate) && Is.string(candidate.uri) && (candidate.version === null || Is.number(candidate.version));
	}
}


/**
 * An item to transfer a text document from the client to the
 * server.
 */
export interface TextDocumentItem {
	/**
	 * The text document's uri.
	 */
	uri: DocumentUri;

	/**
	 * The text document's language identifier
	 */
	languageId: string;

	/**
	 * The version number of this document (it will increase after each
	 * change, including undo/redo).
	 */
	version: number;

	/**
	 * The content of the opened text document.
	 */
	text: string;
}

/**
 * The TextDocumentItem namespace provides helper functions to work with
 * [TextDocumentItem](#TextDocumentItem) literals.
 */
export namespace TextDocumentItem {
	/**
	 * Creates a new TextDocumentItem literal.
	 * @param uri The document's uri.
	 * @param languageId The document's language identifier.
	 * @param version The document's version number.
	 * @param text The document's text.
	 */
	export function create(uri: DocumentUri, languageId: string, version: number, text: string): TextDocumentItem {
		return { uri, languageId, version, text };
	}

	/**
	 * Checks whether the given literal conforms to the [TextDocumentItem](#TextDocumentItem) interface.
	 */
	export function is(value: any): value is TextDocumentItem {
		let candidate = value as TextDocumentItem;
		return Is.defined(candidate) && Is.string(candidate.uri) && Is.string(candidate.languageId) && Is.number(candidate.version) && Is.string(candidate.text);
	}
}

/**
 * Describes the content type that a client supports in various
 * result literals like `Hover`, `ParameterInfo` or `CompletionItem`.
 *
 * Please note that `MarkupKinds` must not start with a `$`. This kinds
 * are reserved for internal usage.
 */
export namespace MarkupKind {
	/**
	 * Plain text is supported as a content format
	 */
	export const PlainText: 'plaintext' = 'plaintext';

	/**
	 * Markdown is supported as a content format
	 */
	export const Markdown: 'markdown' = 'markdown';
}
export type MarkupKind = 'plaintext' | 'markdown';

export namespace MarkupKind {
	/**
	 * Checks whether the given value is a value of the [MarkupKind](#MarkupKind) type.
	 */
	export function is(value: any): value is MarkupKind {
		const candidate = value as MarkupKind;
		return candidate === MarkupKind.PlainText || candidate === MarkupKind.Markdown;
	}
}

/**
 * A `MarkupContent` literal represents a string value which content is interpreted base on its
 * kind flag. Currently the protocol supports `plaintext` and `markdown` as markup kinds.
 *
 * If the kind is `markdown` then the value can contain fenced code blocks like in GitHub issues.
 * See https://help.github.com/articles/creating-and-highlighting-code-blocks/#syntax-highlighting
 *
 * Here is an example how such a string can be constructed using JavaScript / TypeScript:
 * ```ts
 * let markdown: MarkdownContent = {
 *  kind: MarkupKind.Markdown,
 *	value: [
 *		'# Header',
 *		'Some text',
 *		'```typescript',
 *		'someCode();',
 *		'```'
 *	].join('\n')
 * };
 * ```
 *
 * *Please Note* that clients might sanitize the return markdown. A client could decide to
 * remove HTML from the markdown to avoid script execution.
 */
export interface MarkupContent {
	/**
	 * The type of the Markup
	 */
	kind: MarkupKind;

	/**
	 * The content itself
	 */
	value: string;
}

export namespace MarkupContent {
	/**
	 * Checks whether the given value conforms to the [MarkupContent](#MarkupContent) interface.
	 */
	export function is(value: any): value is MarkupContent {
		const candidate = value as MarkupContent;
		return Is.objectLiteral(value) && MarkupKind.is(candidate.kind) && Is.string(candidate.value);
	}
}

/**
 * The kind of a completion entry.
 */
export namespace CompletionItemKind {
	export const Text: 1 = 1;
	export const Method: 2 = 2;
	export const Function: 3 = 3;
	export const Constructor: 4 = 4;
	export const Field: 5 = 5;
	export const Variable: 6 = 6;
	export const Class: 7 = 7;
	export const Interface: 8 = 8;
	export const Module: 9 = 9;
	export const Property: 10 = 10;
	export const Unit: 11 = 11;
	export const Value: 12 = 12;
	export const Enum: 13 = 13;
	export const Keyword: 14 = 14;
	export const Snippet: 15 = 15;
	export const Color: 16 = 16;
	export const File: 17 = 17;
	export const Reference: 18 = 18;
	export const Folder: 19 = 19;
	export const EnumMember: 20 = 20;
	export const Constant: 21 = 21;
	export const Struct: 22 = 22;
	export const Event: 23 = 23;
	export const Operator: 24 = 24;
	export const TypeParameter: 25 = 25;
}

export type CompletionItemKind = 1 | 2 | 3 | 4 | 5 | 6 | 7 | 8 | 9 | 10 | 11 | 12 | 13 | 14 | 15 | 16 | 17 | 18 | 19 | 20 | 21 | 22 | 23 | 24 | 25;


/**
 * Defines whether the insert text in a completion item should be interpreted as
 * plain text or a snippet.
 */
export namespace InsertTextFormat {
	/**
	 * The primary text to be inserted is treated as a plain string.
	 */
	export const PlainText: 1 = 1;

	/**
	 * The primary text to be inserted is treated as a snippet.
	 *
	 * A snippet can define tab stops and placeholders with `$1`, `$2`
	 * and `${3:foo}`. `$0` defines the final tab stop, it defaults to
	 * the end of the snippet. Placeholders with equal identifiers are linked,
	 * that is typing in one will update others too.
	 *
	 * See also: https://github.com/Microsoft/vscode/blob/master/src/vs/editor/contrib/snippet/common/snippet.md
	 */
	export const Snippet: 2 = 2;
}

export type InsertTextFormat = 1 | 2;


/**
 * Completion item tags are extra annotations that tweak the rendering of a completion
 * item.
 *
 * @since 3.15.0
 */
export namespace CompletionItemTag {
	/**
	 * Render a completion as obsolete, usually using a strike-out.
	 */
	export const Deprecated = 1;
}

export type CompletionItemTag = 1;

/**
 * A completion item represents a text snippet that is
 * proposed to complete text that is being typed.
 */
export interface CompletionItem {

	/**
	 * The label of this completion item. By default
	 * also the text that is inserted when selecting
	 * this completion.
	 */
	label: string;

	/**
	 * The kind of this completion item. Based of the kind
	 * an icon is chosen by the editor.
	 */
	kind?: CompletionItemKind;

	/**
	 * Tags for this completion item.
	 *
	 * @since 3.15.0
	 */
	tags?: CompletionItemTag[];

	/**
	 * A human-readable string with additional information
	 * about this item, like type or symbol information.
	 */
	detail?: string;

	/**
	 * A human-readable string that represents a doc-comment.
	 */
	documentation?: string | MarkupContent;

	/**
	 * Indicates if this item is deprecated.
	 * @deprecated Use `tags` instead.
	 */
	deprecated?: boolean;

	/**
	 * Select this item when showing.
	 *
	 * *Note* that only one completion item can be selected and that the
	 * tool / client decides which item that is. The rule is that the *first*
	 * item of those that match best is selected.
	 */
	preselect?: boolean;

	/**
	 * A string that should be used when comparing this item
	 * with other items. When `falsy` the [label](#CompletionItem.label)
	 * is used.
	 */
	sortText?: string;

	/**
	 * A string that should be used when filtering a set of
	 * completion items. When `falsy` the [label](#CompletionItem.label)
	 * is used.
	 */
	filterText?: string;

	/**
	 * A string that should be inserted into a document when selecting
	 * this completion. When `falsy` the [label](#CompletionItem.label)
	 * is used.
	 *
	 * The `insertText` is subject to interpretation by the client side.
	 * Some tools might not take the string literally. For example
	 * VS Code when code complete is requested in this example `con<cursor position>`
	 * and a completion item with an `insertText` of `console` is provided it
	 * will only insert `sole`. Therefore it is recommended to use `textEdit` instead
	 * since it avoids additional client side interpretation.
	 */
	insertText?: string;

	/**
	 * The format of the insert text. The format applies to both the `insertText` property
	 * and the `newText` property of a provided `textEdit`. If ommitted defaults to
	 * `InsertTextFormat.PlainText`.
	 */
	insertTextFormat?: InsertTextFormat;

	/**
	 * An [edit](#TextEdit) which is applied to a document when selecting
	 * this completion. When an edit is provided the value of
	 * [insertText](#CompletionItem.insertText) is ignored.
	 *
	 * *Note:* The text edit's range must be a [single line] and it must contain the position
	 * at which completion has been requested.
	 */
	textEdit?: TextEdit;

	/**
	 * An optional array of additional [text edits](#TextEdit) that are applied when
	 * selecting this completion. Edits must not overlap (including the same insert position)
	 * with the main [edit](#CompletionItem.textEdit) nor with themselves.
	 *
	 * Additional text edits should be used to change text unrelated to the current cursor position
	 * (for example adding an import statement at the top of the file if the completion item will
	 * insert an unqualified type).
	 */
	additionalTextEdits?: TextEdit[];

	/**
	 * An optional set of characters that when pressed while this completion is active will accept it first and
	 * then type that character. *Note* that all commit characters should have `length=1` and that superfluous
	 * characters will be ignored.
	 */
	commitCharacters?: string[];

	/**
	 * An optional [command](#Command) that is executed *after* inserting this completion. *Note* that
	 * additional modifications to the current document should be described with the
	 * [additionalTextEdits](#CompletionItem.additionalTextEdits)-property.
	 */
	command?: Command;

	/**
	 * An data entry field that is preserved on a completion item between
	 * a [CompletionRequest](#CompletionRequest) and a [CompletionResolveRequest]
	 * (#CompletionResolveRequest)
	 */
	data?: any
}

/**
 * The CompletionItem namespace provides functions to deal with
 * completion items.
 */
export namespace CompletionItem {
	/**
	 * Create a completion item and seed it with a label.
	 * @param label The completion item's label
	 */
	export function create(label: string): CompletionItem {
		return { label };
	}
}

/**
 * Represents a collection of [completion items](#CompletionItem) to be presented
 * in the editor.
 */
export interface CompletionList {
	/**
	 * This list it not complete. Further typing results in recomputing this list.
	 */
	isIncomplete: boolean;

	/**
	 * The completion items.
	 */
	items: CompletionItem[];
}

/**
 * The CompletionList namespace provides functions to deal with
 * completion lists.
 */
export namespace CompletionList {
	/**
	 * Creates a new completion list.
	 *
	 * @param items The completion items.
	 * @param isIncomplete The list is not complete.
	 */
	export function create(items?: CompletionItem[], isIncomplete?: boolean): CompletionList {
		return { items: items ? items : [], isIncomplete: !!isIncomplete };
	}
}

/**
 * MarkedString can be used to render human readable text. It is either a markdown string
 * or a code-block that provides a language and a code snippet. The language identifier
 * is semantically equal to the optional language identifier in fenced code blocks in GitHub
 * issues. See https://help.github.com/articles/creating-and-highlighting-code-blocks/#syntax-highlighting
 *
 * The pair of a language and a value is an equivalent to markdown:
 * ```${language}
 * ${value}
 * ```
 *
 * Note that markdown strings will be sanitized - that means html will be escaped.
 * @deprecated use MarkupContent instead.
 */
export type MarkedString = string | { language: string; value: string };

export namespace MarkedString {
	/**
	 * Creates a marked string from plain text.
	 *
	 * @param plainText The plain text.
	 */
	export function fromPlainText(plainText: string): string {
		return plainText.replace(/[\\`*_{}[\]()#+\-.!]/g, '\\$&'); // escape markdown syntax tokens: http://daringfireball.net/projects/markdown/syntax#backslash
	}

	/**
	 * Checks whether the given value conforms to the [MarkedString](#MarkedString) type.
	 */
	export function is(value: any): value is MarkedString {
		const candidate = value as MarkedString;
		return Is.string(candidate) || (Is.objectLiteral(candidate) && Is.string(candidate.language) && Is.string(candidate.value));
	}
}

/**
 * The result of a hover request.
 */
export interface Hover {
	/**
	 * The hover's content
	 */
	contents: MarkupContent | MarkedString | MarkedString[];

	/**
	 * An optional range
	 */
	range?: Range;
}

export namespace Hover {
	/**
	 * Checks whether the given value conforms to the [Hover](#Hover) interface.
	 */
	export function is(value: any): value is Hover {
		let candidate = value as Hover;
		return !!candidate && Is.objectLiteral(candidate) && (
			MarkupContent.is(candidate.contents) ||
			MarkedString.is(candidate.contents) ||
			Is.typedArray(candidate.contents, MarkedString.is)
		) && (
				value.range === void 0 || Range.is(value.range)
			);
	}
}

/**
 * Represents a parameter of a callable-signature. A parameter can
 * have a label and a doc-comment.
 */
export interface ParameterInformation {

	/**
	 * The label of this parameter information.
	 *
	 * Either a string or an inclusive start and exclusive end offsets within its containing
	 * signature label. (see SignatureInformation.label). The offsets are based on a UTF-16
	 * string representation as `Position` and `Range` does.
	 *
	 * *Note*: a label of type string should be a substring of its containing signature label.
	 * Its intended use case is to highlight the parameter label part in the `SignatureInformation.label`.
	 */
	label: string | [number, number];

	/**
	 * The human-readable doc-comment of this signature. Will be shown
	 * in the UI but can be omitted.
	 */
	documentation?: string | MarkupContent;
}

/**
 * The ParameterInformation namespace provides helper functions to work with
 * [ParameterInformation](#ParameterInformation) literals.
 */
export namespace ParameterInformation {
	/**
	 * Creates a new parameter information literal.
	 *
	 * @param label A label string.
	 * @param documentation A doc string.
	 */
	export function create(label: string | [number, number], documentation?: string): ParameterInformation {
		return documentation ? { label, documentation } : { label };
	}
}

/**
 * Represents the signature of something callable. A signature
 * can have a label, like a function-name, a doc-comment, and
 * a set of parameters.
 */
export interface SignatureInformation {
	/**
	 * The label of this signature. Will be shown in
	 * the UI.
	 */
	label: string;

	/**
	 * The human-readable doc-comment of this signature. Will be shown
	 * in the UI but can be omitted.
	 */
	documentation?: string | MarkupContent;

	/**
	 * The parameters of this signature.
	 */
	parameters?: ParameterInformation[];
}

/**
 * The SignatureInformation namespace provides helper functions to work with
 * [SignatureInformation](#SignatureInformation) literals.
 */
export namespace SignatureInformation {
	export function create(label: string, documentation?: string, ...parameters: ParameterInformation[]): SignatureInformation {
		let result: SignatureInformation = { label };
		if (Is.defined(documentation)) {
			result.documentation = documentation;
		}
		if (Is.defined(parameters)) {
			result.parameters = parameters;
		} else {
			result.parameters = [];
		}
		return result;
	}
}

/**
 * Signature help represents the signature of something
 * callable. There can be multiple signature but only one
 * active and only one active parameter.
 */
export interface SignatureHelp {
	/**
	 * One or more signatures.
	 */
	signatures: SignatureInformation[];

	/**
	 * The active signature. Set to `null` if no
	 * signatures exist.
	 */
	activeSignature: number | null;

	/**
	 * The active parameter of the active signature. Set to `null`
	 * if the active signature has no parameters.
	 */
	activeParameter: number | null;
}

/**
 * The definition of a symbol represented as one or many [locations](#Location).
 * For most programming languages there is only one location at which a symbol is
 * defined.
 *
 * Servers should prefer returning `DefinitionLink` over `Definition` if supported
 * by the client.
 */
export type Definition = Location | Location[];

/**
 * Information about where a symbol is defined.
 *
 * Provides additional metadata over normal [location](#Location) definitions, including the range of
 * the defining symbol
 */
export type DefinitionLink = LocationLink;

/**
 * The declaration of a symbol representation as one or many [locations](#Location).
 */
export type Declaration = Location | Location[];

/**
 * Information about where a symbol is declared.
 *
 * Provides additional metadata over normal [location](#Location) declarations, including the range of
 * the declaring symbol.
 *
 * Servers should prefer returning `DeclarationLink` over `Declaration` if supported
 * by the client.
 */
export type DeclarationLink = LocationLink;

/**
 * Value-object that contains additional information when
 * requesting references.
 */
export interface ReferenceContext {
	/**
	 * Include the declaration of the current symbol.
	 */
	includeDeclaration: boolean;
}

/**
 * A document highlight kind.
 */
export namespace DocumentHighlightKind {
	/**
	 * A textual occurrence.
	 */
	export const Text: 1 = 1;

	/**
	 * Read-access of a symbol, like reading a variable.
	 */
	export const Read: 2 = 2;

	/**
	 * Write-access of a symbol, like writing to a variable.
	 */
	export const Write: 3 = 3;
}

export type DocumentHighlightKind = 1 | 2 | 3;

/**
 * A document highlight is a range inside a text document which deserves
 * special attention. Usually a document highlight is visualized by changing
 * the background color of its range.
 */
export interface DocumentHighlight {
	/**
	 * The range this highlight applies to.
	 */
	range: Range;

	/**
	 * The highlight kind, default is [text](#DocumentHighlightKind.Text).
	 */
	kind?: DocumentHighlightKind;
}

/**
 * DocumentHighlight namespace to provide helper functions to work with
 * [DocumentHighlight](#DocumentHighlight) literals.
 */
export namespace DocumentHighlight {
	/**
	 * Create a DocumentHighlight object.
	 * @param range The range the highlight applies to.
	 */
	export function create(range: Range, kind?: DocumentHighlightKind): DocumentHighlight {
		let result: DocumentHighlight = { range };
		if (Is.number(kind)) {
			result.kind = kind;
		}
		return result;
	}
}

/**
 * A symbol kind.
 */
export namespace SymbolKind {
	export const File: 1 = 1;
	export const Module: 2 = 2;
	export const Namespace: 3 = 3;
	export const Package: 4 = 4;
	export const Class: 5 = 5;
	export const Method: 6 = 6;
	export const Property: 7 = 7;
	export const Field: 8 = 8;
	export const Constructor: 9 = 9;
	export const Enum: 10 = 10;
	export const Interface: 11 = 11;
	export const Function: 12 = 12;
	export const Variable: 13 = 13;
	export const Constant: 14 = 14;
	export const String: 15 = 15;
	export const Number: 16 = 16;
	export const Boolean: 17 = 17;
	export const Array: 18 = 18;
	export const Object: 19 = 19;
	export const Key: 20 = 20;
	export const Null: 21 = 21;
	export const EnumMember: 22 = 22;
	export const Struct: 23 = 23;
	export const Event: 24 = 24;
	export const Operator: 25 = 25;
	export const TypeParameter: 26 = 26;
}

export type SymbolKind = 1 | 2 | 3 | 4 | 5 | 6 | 7 | 8 | 9 | 10 | 11 | 12 | 13 | 14 | 15 | 16 | 17 | 18 | 19 | 20 | 21 | 22 | 23 | 24 | 25 | 26;

/**
 * Represents information about programming constructs like variables, classes,
 * interfaces etc.
 */
export interface SymbolInformation {
	/**
	 * The name of this symbol.
	 */
	name: string;

	/**
	 * The kind of this symbol.
	 */
	kind: SymbolKind;

	/**
	 * Indicates if this symbol is deprecated.
	 */
	deprecated?: boolean;

	/**
	 * The location of this symbol. The location's range is used by a tool
	 * to reveal the location in the editor. If the symbol is selected in the
	 * tool the range's start information is used to position the cursor. So
	 * the range usually spans more than the actual symbol's name and does
	 * normally include thinks like visibility modifiers.
	 *
	 * The range doesn't have to denote a node range in the sense of a abstract
	 * syntax tree. It can therefore not be used to re-construct a hierarchy of
	 * the symbols.
	 */
	location: Location;

	/**
	 * The name of the symbol containing this symbol. This information is for
	 * user interface purposes (e.g. to render a qualifier in the user interface
	 * if necessary). It can't be used to re-infer a hierarchy for the document
	 * symbols.
	 */
	containerName?: string;
}

export namespace SymbolInformation {
	/**
	 * Creates a new symbol information literal.
	 *
	 * @param name The name of the symbol.
	 * @param kind The kind of the symbol.
	 * @param range The range of the location of the symbol.
	 * @param uri The resource of the location of symbol, defaults to the current document.
	 * @param containerName The name of the symbol containing the symbol.
	 */
	export function create(name: string, kind: SymbolKind, range: Range, uri?: string, containerName?: string): SymbolInformation {
		let result: SymbolInformation = {
			name,
			kind,
			location: { uri: uri as any, range }
		};
		if (containerName) {
			result.containerName = containerName;
		}
		return result;
	}
}

/**
 * Represents programming constructs like variables, classes, interfaces etc.
 * that appear in a document. Document symbols can be hierarchical and they
 * have two ranges: one that encloses its definition and one that points to
 * its most interesting range, e.g. the range of an identifier.
 */
export interface DocumentSymbol {

	/**
	 * The name of this symbol. Will be displayed in the user interface and therefore must not be
	 * an empty string or a string only consisting of white spaces.
	 */
	name: string;

	/**
	 * More detail for this symbol, e.g the signature of a function.
	 */
	detail?: string;

	/**
	 * The kind of this symbol.
	 */
	kind: SymbolKind;

	/**
	 * Indicates if this symbol is deprecated.
	 */
	deprecated?: boolean;

	/**
	 * The range enclosing this symbol not including leading/trailing whitespace but everything else
	 * like comments. This information is typically used to determine if the the clients cursor is
	 * inside the symbol to reveal in the symbol in the UI.
	 */
	range: Range;

	/**
	 * The range that should be selected and revealed when this symbol is being picked, e.g the name of a function.
	 * Must be contained by the the `range`.
	 */
	selectionRange: Range;

	/**
	 * Children of this symbol, e.g. properties of a class.
	 */
	children?: DocumentSymbol[];
}

export namespace DocumentSymbol {
	/**
	 * Creates a new symbol information literal.
	 *
	 * @param name The name of the symbol.
	 * @param detail The detail of the symbol.
	 * @param kind The kind of the symbol.
	 * @param range The range of the symbol.
	 * @param selectionRange The selectionRange of the symbol.
	 * @param children Children of the symbol.
	 */
	export function create(name: string, detail: string | undefined, kind: SymbolKind, range: Range, selectionRange: Range, children?: DocumentSymbol[]): DocumentSymbol {
		let result: DocumentSymbol = {
			name,
			detail,
			kind,
			range,
			selectionRange
		};
		if (children !== void 0) {
			result.children = children;
		}
		return result;
	}
	/**
	 * Checks whether the given literal conforms to the [DocumentSymbol](#DocumentSymbol) interface.
	 */
	export function is(value: any): value is DocumentSymbol {
		let candidate: DocumentSymbol = value;
		return candidate &&
			Is.string(candidate.name) && Is.number(candidate.kind) &&
			Range.is(candidate.range) && Range.is(candidate.selectionRange) &&
			(candidate.detail === void 0 || Is.string(candidate.detail)) &&
			(candidate.deprecated === void 0 || Is.boolean(candidate.deprecated)) &&
			(candidate.children === void 0 || Array.isArray(candidate.children));
	}
}

/**
 * The kind of a code action.
 *
 * Kinds are a hierarchical list of identifiers separated by `.`, e.g. `"refactor.extract.function"`.
 *
 * The set of kinds is open and client needs to announce the kinds it supports to the server during
 * initialization.
 */
export type CodeActionKind = string;

/**
 * A set of predefined code action kinds
 */
export namespace CodeActionKind {

	/**
	 * Empty kind.
	 */
	export const Empty: CodeActionKind = '';

	/**
	 * Base kind for quickfix actions: 'quickfix'
	 */
	export const QuickFix: CodeActionKind = 'quickfix';

	/**
	 * Base kind for refactoring actions: 'refactor'
	 */
	export const Refactor: CodeActionKind = 'refactor';

	/**
	 * Base kind for refactoring extraction actions: 'refactor.extract'
	 *
	 * Example extract actions:
	 *
	 * - Extract method
	 * - Extract function
	 * - Extract variable
	 * - Extract interface from class
	 * - ...
	 */
	export const RefactorExtract: CodeActionKind = 'refactor.extract';

	/**
	 * Base kind for refactoring inline actions: 'refactor.inline'
	 *
	 * Example inline actions:
	 *
	 * - Inline function
	 * - Inline variable
	 * - Inline constant
	 * - ...
	 */
	export const RefactorInline: CodeActionKind = 'refactor.inline';

	/**
	 * Base kind for refactoring rewrite actions: 'refactor.rewrite'
	 *
	 * Example rewrite actions:
	 *
	 * - Convert JavaScript function to class
	 * - Add or remove parameter
	 * - Encapsulate field
	 * - Make method static
	 * - Move method to base class
	 * - ...
	 */
	export const RefactorRewrite: CodeActionKind = 'refactor.rewrite';

	/**
	 * Base kind for source actions: `source`
	 *
	 * Source code actions apply to the entire file.
	 */
	export const Source: CodeActionKind = 'source';

	/**
	 * Base kind for an organize imports source action: `source.organizeImports`
	 */
	export const SourceOrganizeImports: CodeActionKind = 'source.organizeImports';
}


/**
 * Contains additional diagnostic information about the context in which
 * a [code action](#CodeActionProvider.provideCodeActions) is run.
 */
export interface CodeActionContext {
	/**
	 * An array of diagnostics known on the client side overlapping the range provided to the
	 * `textDocument/codeAction` request. They are provied so that the server knows which
	 * errors are currently presented to the user for the given range. There is no guarantee
	 * that these accurately reflect the error state of the resource. The primary parameter
	 * to compute code actions is the provided range.
	 */
	diagnostics: Diagnostic[];

	/**
	 * Requested kind of actions to return.
	 *
	 * Actions not of this kind are filtered out by the client before being shown. So servers
	 * can omit computing them.
	 */
	only?: CodeActionKind[];
}

/**
 * The CodeActionContext namespace provides helper functions to work with
 * [CodeActionContext](#CodeActionContext) literals.
 */
export namespace CodeActionContext {
	/**
	 * Creates a new CodeActionContext literal.
	 */
	export function create(diagnostics: Diagnostic[], only?: CodeActionKind[]): CodeActionContext {
		let result: CodeActionContext = { diagnostics };
		if (only !== void 0 && only !== null) {
			result.only = only;
		}
		return result;
	}
	/**
	 * Checks whether the given literal conforms to the [CodeActionContext](#CodeActionContext) interface.
	 */
	export function is(value: any): value is CodeActionContext {
		let candidate = value as CodeActionContext;
		return Is.defined(candidate) && Is.typedArray<Diagnostic[]>(candidate.diagnostics, Diagnostic.is) && (candidate.only === void 0 || Is.typedArray(candidate.only, Is.string));
	}
}

/**
 * A code action represents a change that can be performed in code, e.g. to fix a problem or
 * to refactor code.
 *
 * A CodeAction must set either `edit` and/or a `command`. If both are supplied, the `edit` is applied first, then the `command` is executed.
 */
export interface CodeAction {

	/**
	 * A short, human-readable, title for this code action.
	 */
	title: string;

	/**
	 * The kind of the code action.
	 *
	 * Used to filter code actions.
	 */
	kind?: CodeActionKind;

	/**
	 * The diagnostics that this code action resolves.
	 */
	diagnostics?: Diagnostic[];

	/**
	 * Marks this as a preferred action. Preferred actions are used by the `auto fix` command and can be targeted
	 * by keybindings.
	 *
	 * A quick fix should be marked preferred if it properly addresses the underlying error.
	 * A refactoring should be marked preferred if it is the most reasonable choice of actions to take.
	 *
	 * @since 3.15.0
	 */
	isPreferred?: boolean;

	/**
	 * The workspace edit this code action performs.
	 */
	edit?: WorkspaceEdit;

	/**
	 * A command this code action executes. If a code action
	 * provides a edit and a command, first the edit is
	 * executed and then the command.
	 */
	command?: Command;
}

export namespace CodeAction {
	/**
	 * Creates a new code action.
	 *
	 * @param title The title of the code action.
	 * @param command The command to execute.
	 * @param kind The kind of the code action.
	 */
	export function create(title: string, command: Command, kind?: CodeActionKind): CodeAction;
	/**
	 * Creates a new code action.
	 *
	 * @param title The title of the code action.
	 * @param command The command to execute.
	 * @param kind The kind of the code action.
	 */
	export function create(title: string, edit: WorkspaceEdit, kind?: CodeActionKind): CodeAction;
	export function create(title: string, commandOrEdit: Command | WorkspaceEdit, kind?: CodeActionKind): CodeAction {
		let result: CodeAction = { title };
		if (Command.is(commandOrEdit)) {
			result.command = commandOrEdit;
		} else {
			result.edit = commandOrEdit;
		}
		if (kind !== void 0) {
			result.kind = kind;
		}
		return result;
	}
	export function is(value: any): value is CodeAction {
		let candidate: CodeAction = value;
		return candidate && Is.string(candidate.title) &&
			(candidate.diagnostics === void 0 || Is.typedArray(candidate.diagnostics, Diagnostic.is)) &&
			(candidate.kind === void 0 || Is.string(candidate.kind)) &&
			(candidate.edit !== void 0 || candidate.command !== void 0) &&
			(candidate.command === void 0 || Command.is(candidate.command)) &&
			(candidate.isPreferred === void 0 || Is.boolean(candidate.isPreferred)) &&
			(candidate.edit === void 0 || WorkspaceEdit.is(candidate.edit));
	}
}

/**
 * A code lens represents a [command](#Command) that should be shown along with
 * source text, like the number of references, a way to run tests, etc.
 *
 * A code lens is _unresolved_ when no command is associated to it. For performance
 * reasons the creation of a code lens and resolving should be done to two stages.
 */
export interface CodeLens {
	/**
	 * The range in which this code lens is valid. Should only span a single line.
	 */
	range: Range;

	/**
	 * The command this code lens represents.
	 */
	command?: Command;

	/**
	 * An data entry field that is preserved on a code lens item between
	 * a [CodeLensRequest](#CodeLensRequest) and a [CodeLensResolveRequest]
	 * (#CodeLensResolveRequest)
	 */
	data?: any
}

/**
 * The CodeLens namespace provides helper functions to work with
 * [CodeLens](#CodeLens) literals.
 */
export namespace CodeLens {
	/**
	 * Creates a new CodeLens literal.
	 */
	export function create(range: Range, data?: any): CodeLens {
		let result: CodeLens = { range };
		if (Is.defined(data)) { result.data = data; }
		return result;
	}
	/**
	 * Checks whether the given literal conforms to the [CodeLens](#CodeLens) interface.
	 */
	export function is(value: any): value is CodeLens {
		let candidate = value as CodeLens;
		return Is.defined(candidate) && Range.is(candidate.range) && (Is.undefined(candidate.command) || Command.is(candidate.command));
	}
}

/**
 * Value-object describing what options formatting should use.
 */
export interface FormattingOptions {
	/**
	 * Size of a tab in spaces.
	 */
	tabSize: number;

	/**
	 * Prefer spaces over tabs.
	 */
	insertSpaces: boolean;

	/**
	 * Trim trailing whitespaces on a line.
	 *
	 * @since 3.15.0
	 */
	trimTrailingWhitespace?: boolean;

	/**
	 * Insert a newline character at the end of the file if one does not exist.
	 *
	 * @since 3.15.0
	 */
	insertFinalNewline?: boolean;

	/**
	 * Trim all newlines after the final newline at the end of the file.
	 *
	 * @since 3.15.0
	 */
	trimFinalNewlines?: boolean;

	/**
	 * Signature for further properties.
	 */
	[key: string]: boolean | number | string | undefined;
}

/**
 * The FormattingOptions namespace provides helper functions to work with
 * [FormattingOptions](#FormattingOptions) literals.
 */
export namespace FormattingOptions {
	/**
	 * Creates a new FormattingOptions literal.
	 */
	export function create(tabSize: number, insertSpaces: boolean): FormattingOptions {
		return { tabSize, insertSpaces };
	}
	/**
	 * Checks whether the given literal conforms to the [FormattingOptions](#FormattingOptions) interface.
	 */
	export function is(value: any): value is FormattingOptions {
		let candidate = value as FormattingOptions;
		return Is.defined(candidate) && Is.number(candidate.tabSize) && Is.boolean(candidate.insertSpaces);
	}
}

/**
 * A document link is a range in a text document that links to an internal or external resource, like another
 * text document or a web site.
 */
export interface DocumentLink {

	/**
	 * The range this link applies to.
	 */
	range: Range;

	/**
	 * The uri this link points to.
	 */
	target?: string;

	/**
	 * The tooltip text when you hover over this link.
	 *
	 * If a tooltip is provided, is will be displayed in a string that includes instructions on how to
	 * trigger the link, such as `{0} (ctrl + click)`. The specific instructions vary depending on OS,
	 * user settings, and localization.
	 *
	 * @since 3.15.0
	 */
	tooltip?: string;

	/**
	 * A data entry field that is preserved on a document link between a
	 * DocumentLinkRequest and a DocumentLinkResolveRequest.
	 */
	data?: any
}

/**
 * The DocumentLink namespace provides helper functions to work with
 * [DocumentLink](#DocumentLink) literals.
 */
export namespace DocumentLink {
	/**
	 * Creates a new DocumentLink literal.
	 */
	export function create(range: Range, target?: string, data?: any): DocumentLink {
		return { range, target, data };
	}

	/**
	 * Checks whether the given literal conforms to the [DocumentLink](#DocumentLink) interface.
	 */
	export function is(value: any): value is DocumentLink {
		let candidate = value as DocumentLink;
		return Is.defined(candidate) && Range.is(candidate.range) && (Is.undefined(candidate.target) || Is.string(candidate.target));
	}
}

/**
 * A selection range represents a part of a selection hierarchy. A selection range
 * may have a parent selection range that contains it.
 */
export interface SelectionRange {

	/**
	 * The [range](#Range) of this selection range.
	 */
	range: Range;

	/**
	 * The parent selection range containing this range. Therefore `parent.range` must contain `this.range`.
	 */
	parent?: SelectionRange;

}

/**
 * The SelectionRange namespace provides helper function to work with
 * SelectionRange literals.
 */
export namespace SelectionRange {
	/**
	 * Creates a new SelectionRange
	 * @param range the range.
	 * @param parent an optional parent.
	 */
	export function create(range: Range, parent?: SelectionRange): SelectionRange {
		return { range, parent };
	}

	export function is(value: any): value is SelectionRange {
		let candidate = value as SelectionRange;
		return candidate !== undefined && Range.is(candidate.range) && (candidate.parent === undefined || SelectionRange.is(candidate.parent));
	}
}


export const EOL: string[] = ['\n', '\r\n', '\r'];

/**
 * A simple text document. Not to be implemented. The document keeps the content
 * as string.
 */
export interface TextDocument {

	/**
	 * The associated URI for this document. Most documents have the __file__-scheme, indicating that they
	 * represent files on disk. However, some documents may have other schemes indicating that they are not
	 * available on disk.
	 *
	 * @readonly
	 */
	readonly uri: DocumentUri;

	/**
	 * The identifier of the language associated with this document.
	 *
	 * @readonly
	 */
	readonly languageId: string;

	/**
	 * The version number of this document (it will increase after each
	 * change, including undo/redo).
	 *
	 * @readonly
	 */
	readonly version: number;

	/**
	 * Get the text of this document. A substring can be retrieved by
	 * providing a range.
	 *
	 * @param range (optional) An range within the document to return.
	 * If no range is passed, the full content is returned.
	 * Invalid range positions are adjusted as described in [Position.line](#Position.line)
	 * and [Position.character](#Position.character).
	 * If the start range position is greater than the end range position,
	 * then the effect of getText is as if the two positions were swapped.

	 * @return The text of this document or a substring of the text if a
	 *         range is provided.
	 */
	getText(range?: Range): string;

	/**
	 * Converts a zero-based offset to a position.
	 *
	 * @param offset A zero-based offset.
	 * @return A valid [position](#Position).
	 */
	positionAt(offset: number): Position;

	/**
	 * Converts the position to a zero-based offset.
	 * Invalid positions are adjusted as described in [Position.line](#Position.line)
	 * and [Position.character](#Position.character).
	 *
	 * @param position A position.
	 * @return A valid zero-based offset.
	 */
	offsetAt(position: Position): number;

	/**
	 * The number of lines in this document.
	 *
	 * @readonly
	 */
	readonly lineCount: number;
}

/**
 * A simple text document that is updatable. Not to be implemented. The document keeps the content
 * as string.
 */
interface UpdatableTextDocument extends TextDocument {
	update(changes: TextDocumentContentChangeEvent, version: number): void;
}


export namespace TextDocument {
	/**
	 * Creates a new ITextDocument literal from the given uri and content.
	 * @param uri The document's uri.
	 * @param languageId  The document's language Id.
	 * @param content The document's content.
	 */
	export function create(uri: DocumentUri, languageId: string, version: number, content: string): UpdatableTextDocument {
		return new FullTextDocument(uri, languageId, version, content);
	}
	/**
	 * Checks whether the given literal conforms to the [ITextDocument](#ITextDocument) interface.
	 */
	export function is(value: any): value is TextDocument {
		let candidate = value as TextDocument;
		return Is.defined(candidate) && Is.string(candidate.uri) && (Is.undefined(candidate.languageId) || Is.string(candidate.languageId)) && Is.number(candidate.lineCount)
			&& Is.func(candidate.getText) && Is.func(candidate.positionAt) && Is.func(candidate.offsetAt) ? true : false;
	}

	export function applyEdits(document: TextDocument, edits: TextEdit[]): string {
		let text = document.getText();
		let sortedEdits = mergeSort(edits, (a, b) => {
			let diff = a.range.start.line - b.range.start.line;
			if (diff === 0) {
				return a.range.start.character - b.range.start.character;
			}
			return diff;
		});
		let lastModifiedOffset = text.length;
		for (let i = sortedEdits.length - 1; i >= 0; i--) {
			let e = sortedEdits[i];
			let startOffset = document.offsetAt(e.range.start);
			let endOffset = document.offsetAt(e.range.end);
			if (endOffset <= lastModifiedOffset) {
				text = text.substring(0, startOffset) + e.newText + text.substring(endOffset, text.length);
			} else {
				throw new Error('Overlapping edit');
			}
			lastModifiedOffset = startOffset;
		}
		return text;
	}

	function mergeSort<T>(data: T[], compare: (a: T, b: T) => number): T[] {
		if (data.length <= 1) {
			// sorted
			return data;
		}
		const p = (data.length / 2) | 0;
		const left = data.slice(0, p);
		const right = data.slice(p);

		mergeSort(left, compare);
		mergeSort(right, compare);

		let leftIdx = 0;
		let rightIdx = 0;
		let i = 0;
		while (leftIdx < left.length && rightIdx < right.length) {
			let ret = compare(left[leftIdx], right[rightIdx]);
			if (ret <= 0) {
				// smaller_equal -> take left to preserve order
				data[i++] = left[leftIdx++];
			} else {
				// greater -> take right
				data[i++] = right[rightIdx++];
			}
		}
		while (leftIdx < left.length) {
			data[i++] = left[leftIdx++];
		}
		while (rightIdx < right.length) {
			data[i++] = right[rightIdx++];
		}
		return data;
	}
}

/**
 * @deprecated No longer used, use TextDocumentChangeEvent<TextDocument> from vscode-languageserver instead.
 */
export interface TextDocumentChangeEvent {
	/**
	 * The document that has changed.
	 */
	document: TextDocument;
}

/**
 * Represents reasons why a text document is saved.
 */
export namespace TextDocumentSaveReason {

	/**
	 * Manually triggered, e.g. by the user pressing save, by starting debugging,
	 * or by an API call.
	 */
	export const Manual: 1 = 1;

	/**
	 * Automatic after a delay.
	 */
	export const AfterDelay: 2 = 2;

	/**
	 * When the editor lost focus.
	 */
	export const FocusOut: 3 = 3;
}

export type TextDocumentSaveReason = 1 | 2 | 3;

/**
 * Represents reasons why a text document is saved.
 * @deprecated No longer used, use TextDocumentWillSaveEvent<TextDocument> from vscode-languageserver instead.
 */
export interface TextDocumentWillSaveEvent {
	/**
	 * The document that will be saved
	 */
	document: TextDocument;

	/**
	 * The reason why save was triggered.
	 */
	reason: TextDocumentSaveReason;
}

/**
 * An event describing a change to a text document. If range and rangeLength are omitted
 * the new text is considered to be the full content of the document.
 */
export type TextDocumentContentChangeEvent = {
	/**
	 * The range of the document that changed.
	 */
	range: Range;

	/**
	 * The optional length of the range that got replaced.
	 *
	 * @deprecated use range instead.
	 */
	rangeLength?: number;

	/**
	 * The new text for the provided range.
	 */
	text: string;
} | {
	/**
	 * The new text of the whole document.
	 */
	text: string;
}

<<<<<<< HEAD
class FullTextDocument implements UpdatableTextDocument {
=======
export namespace TextDocumentContentChangeEvent {
	export function isIncremental(event: TextDocumentContentChangeEvent): event is { range: Range; rangeLength?: number; text: string; } {
		let candidate: { range: Range; rangeLength?: number; text: string; } = event as any;
		return candidate !== undefined && candidate !== null &&
			Is.string(candidate.text) && Range.is(candidate.range) &&
			(candidate.rangeLength === undefined || Is.number(candidate.rangeLength));
	}

	export function isFull(event: TextDocumentContentChangeEvent): event is { text: string; } {
		let candidate: { range?: Range; rangeLength?: number; text: string; } = event as any;
		return candidate !== undefined && candidate !== null &&
			Is.string(candidate.text) && candidate.range === undefined && candidate.rangeLength === undefined;
	}
}

class FullTextDocument implements TextDocument {
>>>>>>> 4ead9a60

	private _uri: DocumentUri;
	private _languageId: string;
	private _version: number;
	private _content: string;
	private _lineOffsets: number[] | null;

	public constructor(uri: DocumentUri, languageId: string, version: number, content: string) {
		this._uri = uri;
		this._languageId = languageId;
		this._version = version;
		this._content = content;
		this._lineOffsets = null;
	}

	public get uri(): string {
		return this._uri;
	}

	public get languageId(): string {
		return this._languageId;
	}

	public get version(): number {
		return this._version;
	}

	public getText(range?: Range): string {
		if (range) {
			let start = this.offsetAt(range.start);
			let end = this.offsetAt(range.end);
			return this._content.substring(start, end);
		}
		return this._content;
	}

	public update(event: TextDocumentContentChangeEvent | TextDocumentContentChangeEvent[], version: number): void {
		const changes = Array.isArray(event) ? event : [event];
		for (let change of changes) {
			if (!change.range) {
				this._content = change.text;
			} else {
				let startOffset = this.offsetAt(change.range.start);
				let endOffset = this.offsetAt(change.range.end);
				this._content = this._content.substring(0, startOffset) + change.text + this._content.substring(endOffset, this._content.length);
			}
			this._lineOffsets = null;
		}
		this._version = version;
	}

	private getLineOffsets(): number[] {
		if (this._lineOffsets === null) {
			let lineOffsets: number[] = [];
			let text = this._content;
			let isLineStart = true;
			for (let i = 0; i < text.length; i++) {
				if (isLineStart) {
					lineOffsets.push(i);
					isLineStart = false;
				}
				let ch = text.charAt(i);
				isLineStart = (ch === '\r' || ch === '\n');
				if (ch === '\r' && i + 1 < text.length && text.charAt(i + 1) === '\n') {
					i++;
				}
			}
			if (isLineStart && text.length > 0) {
				lineOffsets.push(text.length);
			}
			this._lineOffsets = lineOffsets;
		}
		return this._lineOffsets;
	}

	public positionAt(offset: number) {
		offset = Math.max(Math.min(offset, this._content.length), 0);

		let lineOffsets = this.getLineOffsets();
		let low = 0, high = lineOffsets.length;
		if (high === 0) {
			return Position.create(0, offset);
		}
		while (low < high) {
			let mid = Math.floor((low + high) / 2);
			if (lineOffsets[mid] > offset) {
				high = mid;
			} else {
				low = mid + 1;
			}
		}
		// low is the least x for which the line offset is larger than the current offset
		// or array.length if no line offset is larger than the current offset
		let line = low - 1;
		return Position.create(line, offset - lineOffsets[line]);
	}

	public offsetAt(position: Position) {
		let lineOffsets = this.getLineOffsets();
		if (position.line >= lineOffsets.length) {
			return this._content.length;
		} else if (position.line < 0) {
			return 0;
		}
		let lineOffset = lineOffsets[position.line];
		let nextLineOffset = (position.line + 1 < lineOffsets.length) ? lineOffsets[position.line + 1] : this._content.length;
		return Math.max(Math.min(lineOffset + position.character, nextLineOffset), lineOffset);
	}

	public get lineCount() {
		return this.getLineOffsets().length;
	}
}

namespace Is {

	const toString = Object.prototype.toString;

	export function defined(value: any): boolean {
		return typeof value !== 'undefined';
	}

	export function undefined(value: any): boolean {
		return typeof value === 'undefined';
	}

	export function boolean(value: any): value is boolean {
		return value === true || value === false;
	}

	export function string(value: any): value is string {
		return toString.call(value) === '[object String]';
	}

	export function number(value: any): value is number {
		return toString.call(value) === '[object Number]';
	}

	export function func(value: any): value is Function {
		return toString.call(value) === '[object Function]';
	}

	export function objectLiteral(value: any): value is object {
		// Strictly speaking class instances pass this check as well. Since the LSP
		// doesn't use classes we ignore this for now. If we do we need to add something
		// like this: `Object.getPrototypeOf(Object.getPrototypeOf(x)) === null`
		return value !== null && typeof value === 'object';
	}

	export function typedArray<T>(value: any, check: (value: any) => boolean): value is T[] {
		return Array.isArray(value) && (<any[]>value).every(check);
	}
}<|MERGE_RESOLUTION|>--- conflicted
+++ resolved
@@ -2726,9 +2726,6 @@
 	text: string;
 }
 
-<<<<<<< HEAD
-class FullTextDocument implements UpdatableTextDocument {
-=======
 export namespace TextDocumentContentChangeEvent {
 	export function isIncremental(event: TextDocumentContentChangeEvent): event is { range: Range; rangeLength?: number; text: string; } {
 		let candidate: { range: Range; rangeLength?: number; text: string; } = event as any;
@@ -2744,9 +2741,8 @@
 	}
 }
 
-class FullTextDocument implements TextDocument {
->>>>>>> 4ead9a60
-
+class FullTextDocument implements UpdatableTextDocument {
+  
 	private _uri: DocumentUri;
 	private _languageId: string;
 	private _version: number;
