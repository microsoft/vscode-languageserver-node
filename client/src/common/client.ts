--- conflicted
+++ resolved
@@ -1836,11 +1836,8 @@
 		workspaceEdit.changeAnnotationSupport = {
 			groupsOnLabel: true
 		};
-<<<<<<< HEAD
 		workspaceEdit.metadataSupport = true;
-=======
 		workspaceEdit.snippetEditSupport = true;
->>>>>>> 2c7e6238
 
 		const diagnostics = ensure(ensure(result, 'textDocument')!, 'publishDiagnostics')!;
 		diagnostics.relatedInformation = true;
